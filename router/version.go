package router

import (
	"fmt"
	"strconv"

	"github.com/labstack/echo/v4"
	"github.com/traPtitech/trap-collection-server/model"
	"github.com/traPtitech/trap-collection-server/openapi"
	"github.com/traPtitech/trap-collection-server/router/base"
)

// Version versionの構造体
type Version struct {
	db           model.DBMeta
	launcherAuth base.LauncherAuth
	openapi.VersionApi
}

func newVersion(db model.DBMeta, launcherAuth base.LauncherAuth) openapi.VersionApi {
	version := new(Version)

	version.db = db
	version.launcherAuth = launcherAuth

	return version
}

<<<<<<< HEAD
// GetVersions GET /versionsの処理部分
func (v *Version) GetVersions() ([]*openapi.Version, error) {
	versions, err := v.db.GetLauncherVersions()
	if err != nil {
		return nil, fmt.Errorf("failed to get launcher versions: %w", err)
	}

	return versions, nil
}

// GetVersion GET /versions/:launcherVersionIDの処理部分
=======
// PostVersion POST /versions
func (v *Version) PostVersion(newVersion *openapi.NewVersion) (*openapi.VersionMeta, error) {
	version, err := v.db.InsertLauncherVersion(newVersion.Name)
	if err != nil {
		return nil, fmt.Errorf("failed to insert a lancher version: %w", err)
	}

	return version, nil
}

// GetVersion GET /version/:launcherVersionIDの処理部分
>>>>>>> 1a1ce700
func (v *Version) GetVersion(strLauncherVersion string) (*openapi.VersionDetails, error) {
	launcherVersionID, err := strconv.Atoi(strLauncherVersion)
	if err != nil {
		return &openapi.VersionDetails{}, fmt.Errorf("Failed In Comverting Launcher Version ID:%w", err)
	}

	launcherVersion, err := v.db.GetLauncherVersionDetailsByID(uint(launcherVersionID))
	if err != nil {
		return &openapi.VersionDetails{}, fmt.Errorf("Failed In Getting Launcher Version ID:%w", err)
	}

	return launcherVersion, nil
}

// GetCheckList GET /versions/checkの処理部分
func (v *Version) GetCheckList(operationgSystem string, c echo.Context) ([]*openapi.CheckItem, error) {
	versionID, err := v.launcherAuth.GetVersionID(c)
	if err != nil {
		return []*openapi.CheckItem{}, fmt.Errorf("Failed In Getting VersionID: %w", err)
	}

	checkList, err := v.db.GetCheckList(versionID, operationgSystem)
	if err != nil {
		return []*openapi.CheckItem{}, fmt.Errorf("Failed In Getting CheckList: %w", err)
	}

	return checkList, nil
}

// GetQuestions GET /versions/questionの処理部分
func (v *Version) GetQuestions(c echo.Context) ([]*openapi.Question, error) {
	versionID, err := v.launcherAuth.GetVersionID(c)
	if err != nil {
		return []*openapi.Question{}, fmt.Errorf("Failed In Getting VersionID: %w", err)
	}

	questions, err := v.db.GetQuestions(versionID)
	if err != nil {
		return []*openapi.Question{}, fmt.Errorf("Failed In Getting Questions: %w", err)
	}

	return questions, nil
}<|MERGE_RESOLUTION|>--- conflicted
+++ resolved
@@ -26,7 +26,6 @@
 	return version
 }
 
-<<<<<<< HEAD
 // GetVersions GET /versionsの処理部分
 func (v *Version) GetVersions() ([]*openapi.Version, error) {
 	versions, err := v.db.GetLauncherVersions()
@@ -37,8 +36,6 @@
 	return versions, nil
 }
 
-// GetVersion GET /versions/:launcherVersionIDの処理部分
-=======
 // PostVersion POST /versions
 func (v *Version) PostVersion(newVersion *openapi.NewVersion) (*openapi.VersionMeta, error) {
 	version, err := v.db.InsertLauncherVersion(newVersion.Name)
@@ -49,8 +46,7 @@
 	return version, nil
 }
 
-// GetVersion GET /version/:launcherVersionIDの処理部分
->>>>>>> 1a1ce700
+// GetVersion GET /versions/:launcherVersionIDの処理部分
 func (v *Version) GetVersion(strLauncherVersion string) (*openapi.VersionDetails, error) {
 	launcherVersionID, err := strconv.Atoi(strLauncherVersion)
 	if err != nil {
