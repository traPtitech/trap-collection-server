package router

import (
	"bytes"
	"crypto/md5"
	"encoding/hex"
	"errors"
	"fmt"
	"io"
	"log"
	"strconv"

	"github.com/h2non/filetype"
	"github.com/labstack/echo-contrib/session"
	"github.com/labstack/echo/v4"
	"github.com/traPtitech/trap-collection-server/model"
	"github.com/traPtitech/trap-collection-server/openapi"
	"github.com/traPtitech/trap-collection-server/router/base"
	"github.com/traPtitech/trap-collection-server/storage"
	"golang.org/x/sync/errgroup"
)

// Game gameの構造体
type Game struct {
	db      model.DBMeta
	storage storage.Storage
	oauth   base.OAuth
	openapi.GameApi
}

func newGame(db model.DBMeta, oauth base.OAuth, storage storage.Storage) *Game {
	game := new(Game)

	game.db = db
	game.storage = storage
	game.oauth = oauth

	return game
}

//PostGame POST /gamesの処理部分
func (g *Game) PostGame(game *openapi.NewGame, c echo.Context) (*openapi.GameInfo, error) {
	sess, err := session.Get("sessions", c)
	if err != nil {
		return nil, fmt.Errorf("failed to get session:%w", err)
	}

	interfaceAccessToken, ok := sess.Values["accessToken"]
	if !ok {
		log.Println("error: unexpected getting access token error")
		return nil, errors.New("unexpected error occurred while getting access token")
	}

	accessToken, ok := interfaceAccessToken.(string)
	if !ok {
		log.Println("error: unexpected parsing access token error")
		return nil, errors.New("failed to parse access token")
	}

	user, err := g.oauth.GetMe(accessToken)
	if err != nil {
		return nil, fmt.Errorf("failed to GetMe: %w", err)
	}

	gameInfo, err := g.db.PostGame(user.Id, game.Name, game.Description)
	if err != nil {
		return nil, fmt.Errorf("failed to add game: %w", err)
	}

	return gameInfo, nil
}

// GetGame GET /games/:gameID/infoの処理部分
func (g *Game) GetGame(gameID string) (*openapi.Game, error) {
	game, err := g.db.GetGameInfo(gameID)
	if err != nil {
		return &openapi.Game{}, fmt.Errorf("Failed In Getting Game Info: %w", err)
	}

	return game, nil
}

// PutGame PUT /games/:gameID
func (g *Game) PutGame(gameID string, gameMeta *openapi.NewGame) (*openapi.GameInfo, error) {
	game, err := g.db.UpdateGame(gameID, gameMeta)
	if err != nil {
		return nil, fmt.Errorf("failed to update game: %w", err)
	}

	return game, nil
}

// GetGames GET /gamesの処理部分
func (g *Game) GetGames(all string, c echo.Context) ([]*openapi.Game, error) {
	var games []*openapi.Game
	var isAll bool
	var err error

	if len(all) != 0 {
		isAll, err = strconv.ParseBool(all)
		if err != nil {
			return nil, fmt.Errorf("failed to parse bool: %w", err)
		}
	}

	if !isAll {
		sess, err := session.Get("sessions", c)
		if err != nil {
			return nil, fmt.Errorf("Failed In Getting Session:%w", err)
		}

		interfaceAccessToken, ok := sess.Values["accessToken"]
		if !ok {
			log.Println("unexpected getting access token error")
			return nil, errors.New("Failed In Getting Access Token")
		}

		accessToken, ok := interfaceAccessToken.(string)
		if !ok {
			log.Println("unexpected parsing access token error")
			return nil, errors.New("Failed In Parsing Access Token")
		}

		user, err := g.oauth.GetMe(accessToken)
		if err != nil {
			return nil, fmt.Errorf("GetMe Error: %w", err)
		}

		games, err = g.db.GetGames(user.Id)
		if err != nil {
			return nil, fmt.Errorf("Failed In Getting Games: %w", err)
		}
	} else {
		var err error
		games, err = g.db.GetGames()
		if err != nil {
			return nil, fmt.Errorf("Failed In Getting Games: %w", err)
		}
	}

	return games, nil
}

// DeleteGames DELETE /games/:gameIDの処理部分
func (g *Game) DeleteGames(gameID string) error {
	err := g.db.DeleteGame(gameID)
	if err != nil {
		return fmt.Errorf("failed to delete game: %w", err)
	}

	return nil
}

// GetGameFile GET /games/asset/:gameID/fileの処理部分
func (g *Game) GetGameFile(gameID string, operatingSystem string) (io.Reader, error) {
<<<<<<< HEAD
	fileType, err := g.db.GetGameType(gameID, operatingSystem)
	if err != nil {
		return nil, fmt.Errorf("failed to get game type: %w", err)
	}

	fileName, err := g.getGameFileName(gameID, fileType)
=======
	switch operatingSystem {
	case "win32":
		operatingSystem = "windows"
	case "darwin":
		operatingSystem = "mac"
	}

	fileName, err := g.getGameFileName(gameID, operatingSystem)
>>>>>>> d2d5584c
	if err != nil {
		return nil, fmt.Errorf("failed to get file name: %w", err)
	}

	file, err := g.storage.Open(fileName)
	if err != nil {
		return nil, fmt.Errorf("Failed In Opening Game File: %w", err)
	}

	return file, nil
}

var typeExtMap map[string]string = map[string]string{
	"jar":     "jar",
	"windows": "zip",
	"mac":     "zip",
}

func (g *Game) getGameFileName(gameID string, fileType string) (string, error) {
	ext, ok := typeExtMap[fileType]
	if !ok {
		return "", errors.New("Invalid File Type")
	}

	return gameID + "_game." + ext, nil
}

// GetImage GET /games/:gameID/imageの処理部分
func (g *Game) GetImage(gameID string) (io.Reader, error) {
	imageFile, err := g.getIntroduction(gameID, "image")
	if err != nil {
		return nil, fmt.Errorf("Failed In Getting Introduction File: %w", err)
	}

	return imageFile, nil
}

var imageExts []string = []string{"jpg", "png"}

// PostImage POST /game/:gameID/image
func (g *Game) PostImage(gameID string, image multipartFile) error {
	fileTypeBuf := bytes.NewBuffer(nil)
	fileBuf := bytes.NewBuffer(nil)
	mw := io.MultiWriter(fileTypeBuf, fileBuf)
	_, err := io.Copy(mw, image)
	if err != nil {
		return fmt.Errorf("failed to make MultiWriter: %w", err)
	}

	fileType, err := filetype.MatchReader(fileTypeBuf)
	if err != nil {
		return fmt.Errorf("failed to get filetype")
	}

	ext := fileType.Extension
	isValidExt := false
	for _, validExt := range imageExts {
		if ext == validExt {
			isValidExt = true
		}
	}
	if !isValidExt {
		return errors.New("invalid extension")
	}

	err = g.db.InsertIntroduction(gameID, "image", ext)
	if err != nil {
		return fmt.Errorf("failed to insert introduction: %w", err)
	}

	fileName := g.getImageFileName(gameID, ext)
	err = g.storage.Save(fileName, fileBuf)
	if err != nil {
		return fmt.Errorf("failed to save introduction: %w", err)
	}

	return nil
}

func (g *Game) getImageFileName(gameID string, ext string) string {
	return gameID + "_image." + ext
}

// GetVideo GET /games/:gameID/videoの処理部分
func (g *Game) GetVideo(gameID string) (io.Reader, error) {
	videoFile, err := g.getIntroduction(gameID, "video")
	if err != nil {
		return nil, fmt.Errorf("Failed In Getting Introduction File: %w", err)
	}
	return videoFile, nil
}

var videoExts []string = []string{"mp4"}

// PostVideo POST /game/:gameID/video
func (g *Game) PostVideo(gameID string, video multipartFile) error {
	fileTypeBuf := bytes.NewBuffer(nil)
	fileBuf := bytes.NewBuffer(nil)
	mw := io.MultiWriter(fileTypeBuf, fileBuf)
	_, err := io.Copy(mw, video)
	if err != nil {
		return fmt.Errorf("failed to make MultiWriter: %w", err)
	}

	fileType, err := filetype.MatchReader(fileTypeBuf)
	if err != nil {
		return fmt.Errorf("failed to get filetype")
	}

	ext := fileType.Extension
	if ext == "m4v" {
		ext = "mp4"
	}
	isValidExt := false
	for _, validExt := range videoExts {
		if ext == validExt {
			isValidExt = true
			break
		}
	}
	if !isValidExt {
		return errors.New("invalid extension")
	}

	err = g.db.InsertIntroduction(gameID, "video", ext)
	if err != nil {
		return fmt.Errorf("failed to insert introduction: %w", err)
	}

	fileName := g.getVideoFileName(gameID, ext)
	err = g.storage.Save(fileName, fileBuf)
	if err != nil {
		return fmt.Errorf("failed to save introduction: %w", err)
	}

	return nil
}

func (g *Game) getVideoFileName(gameID string, ext string) string {
	return gameID + "_video." + ext
}

var roleMap = map[string]int8{
	"image": 0,
	"video": 1,
}

func (g *Game) getIntroduction(gameID string, role string) (io.Reader, error) {
	intRole, ok := roleMap[role]
	if !ok {
		return nil, errors.New("Invalid Role")
	}

	ext, err := g.db.GetExtension(gameID, intRole)
	if err != nil {
		return nil, fmt.Errorf("Failed In Getting Extensions: %w", err)
	}

	var fileName string
	switch role {
	case "image":
		fileName = g.getImageFileName(gameID, ext)
	case "video":
		fileName = g.getVideoFileName(gameID, ext)
	}

	file, err := g.storage.Open(fileName)
	if err != nil {
		return nil, fmt.Errorf("Failed In Getting File: %w", err)
	}

	return file, nil
}

// PostFile POST /games/:gameID/asset/urlの処理部分
func (g *Game) PostFile(gameID string, file multipartFile, fileType string) (*openapi.GameFile, error) {
	if !g.db.IsValidAssetType(fileType) {
		return nil, errors.New("invalid file type")
	}

	fileName, err := g.getGameFileName(gameID, fileType)
	if err != nil {
		return nil, fmt.Errorf("failed to get file name: %w", err)
	}

	eg := errgroup.Group{}
	eg.Go(func() error {
		return g.storage.Save(fileName, file)
	})

	hash := md5.New()
	var gameFile *openapi.GameFile
	eg.Go(func() error {
		var err error
		byteMd5 := hash.Sum(nil)
		strMd5 := hex.EncodeToString(byteMd5)

		gameFile, err = g.db.InsertGameFile(gameID, model.AssetType(fileType), strMd5)
		if err != nil {
			return fmt.Errorf("failed to insert file: %w", err)
		}

		return nil
	})

	fileBuf := bytes.NewBuffer(nil)
	mw := io.MultiWriter(hash, fileBuf)
	_, err = io.Copy(mw, file)
	if err != nil {
		return nil, fmt.Errorf("failed to make MultiWriter: %w", err)
	}

	err = eg.Wait()
	if err != nil {
		return nil, fmt.Errorf("failed to save file: %w", err)
	}

	return gameFile, nil
}

// PostURL POST /games/:gameID/asset/urlの処理部分
func (g *Game) PostURL(gameID string, newGameURL *openapi.NewGameUrl) (*openapi.GameUrl, error) {
	gameURL, err := g.db.InsertGameURL(gameID, newGameURL.Url)
	if err != nil {
		return nil, fmt.Errorf("failed to insert url: %w", err)
	}

	return gameURL, nil
}

// GetGameURL GET /games/:gameID/urlの処理部分
func (g *Game) GetGameURL(gameID string) (string, error) {
	url, err := g.db.GetURL(gameID)
	if err != nil {
		return "", fmt.Errorf("Failed In Getting URL: %w", err)
	}

	return url, nil
}

// PostMaintainer POST /games/:gameID/maintainerの処理部分
func (g *Game) PostMaintainer(gameID string, maintainers *openapi.Maintainers, c echo.Context) error {
	userIDs := maintainers.Maintainers

	sess, err := session.Get("sessions", c)
	if err != nil {
		return fmt.Errorf("failed to get session:%w", err)
	}

	interfaceAccessToken, ok := sess.Values["accessToken"]
	if !ok {
		log.Println("error: unexpected getting access token error")
		return errors.New("unexpected error occurred while getting access token")
	}

	accessToken, ok := interfaceAccessToken.(string)
	if !ok {
		log.Println("error: unexpected parsing access token error")
		return errors.New("failed to parse access token")
	}

	users, err := g.oauth.GetUsers(accessToken)
	if err != nil {
		return fmt.Errorf("failed to GetUsers: %w", err)
	}

	userMap := make(map[string]*openapi.User, len(users))
	for _, user := range users {
		userMap[user.Id] = user
	}

	for _, userID := range userIDs {
		_, ok := userMap[userID]
		if !ok {
			return fmt.Errorf("invalid userID(%s)", userID)
		}
	}

	err = g.db.InsertMaintainer(gameID, userIDs)
	if err != nil {
		return fmt.Errorf("failed to insert maintainers: %w", err)
	}

	return nil
}

// GetMaintainer GET /games/:gameID/maintainer
func (g *Game) GetMaintainer(gameID string, c echo.Context) ([]*openapi.Maintainer, error) {
	sess, err := session.Get("sessions", c)
	if err != nil {
		return nil, fmt.Errorf("failed to get session:%w", err)
	}

	interfaceAccessToken, ok := sess.Values["accessToken"]
	if !ok {
		log.Println("error: unexpected getting access token error")
		return nil, errors.New("unexpected error occurred while getting access token")
	}

	accessToken, ok := interfaceAccessToken.(string)
	if !ok {
		log.Println("error: unexpected parsing access token error")
		return nil, errors.New("failed to parse access token")
	}

	users, err := g.oauth.GetUsers(accessToken)
	if err != nil {
		return nil, fmt.Errorf("failed to GetUsers: %w", err)
	}

	userMap := make(map[string]*openapi.User, len(users))
	for _, user := range users {
		userMap[user.Id] = user
	}

	maintainers, err := g.db.GetMaintainers(gameID, userMap)
	if err != nil {
		return nil, fmt.Errorf("failed to get maintainers: %w", err)
	}

	return maintainers, nil
}

// PostGameVersion POST /games/:gameID/version
func (g *Game) PostGameVersion(gameID string, newGameVersion *openapi.NewGameVersion) (*openapi.GameVersion, error) {
	gameVersion, err := g.db.InsertGameVersion(gameID, newGameVersion.Name, newGameVersion.Description)
	if err != nil {
		return nil, fmt.Errorf("failed to insert game version: %w", err)
	}

	return gameVersion, nil
}

// GetGameVersion /games/:gameID/version
func (g *Game) GetGameVersion(gameID string) ([]*openapi.GameVersion, error) {
	gameVersions, err := g.db.GetGameVersions(gameID)
	if err != nil {
		return nil, fmt.Errorf("failed to get game version: %w", err)
	}

	return gameVersions, nil
}<|MERGE_RESOLUTION|>--- conflicted
+++ resolved
@@ -153,14 +153,6 @@
 
 // GetGameFile GET /games/asset/:gameID/fileの処理部分
 func (g *Game) GetGameFile(gameID string, operatingSystem string) (io.Reader, error) {
-<<<<<<< HEAD
-	fileType, err := g.db.GetGameType(gameID, operatingSystem)
-	if err != nil {
-		return nil, fmt.Errorf("failed to get game type: %w", err)
-	}
-
-	fileName, err := g.getGameFileName(gameID, fileType)
-=======
 	switch operatingSystem {
 	case "win32":
 		operatingSystem = "windows"
@@ -169,7 +161,6 @@
 	}
 
 	fileName, err := g.getGameFileName(gameID, operatingSystem)
->>>>>>> d2d5584c
 	if err != nil {
 		return nil, fmt.Errorf("failed to get file name: %w", err)
 	}
