--- conflicted
+++ resolved
@@ -37,10 +37,7 @@
         uses: codecov/codecov-action@v4.1.0
         with:
           file: /tmp/coverage/coverage.txt
-<<<<<<< HEAD
           token: ${{ secrets.CODECOV_TOKEN }}
-=======
->>>>>>> 43385a00
       - uses: actions/upload-artifact@v4
         with:
           name: coverage.txt
