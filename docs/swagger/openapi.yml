openapi: 3.0.2
servers:
  - url: https://collection.trap.jp/api
info:
  description: "traPCollectionのAPI"
  version: "1.0.0"
  title: "traPCollection API"
  contact:
    name: traP
    url: 'https://github.com/traPtitech/trap-collection-server'
security:
  - TrapMemberAuth:
    - read
  - LauncherAuth: []
paths:
  /oauth2/callback:
    parameters:
      - name: code
        in: query
        required: true
        description: OAuth2.0のcode
        schema:
          type: string
      - $ref: '#/components/parameters/sessions'
    get:
      tags:
        - oauth2
      summary: OAuthのコールバック
      operationId: callback
      responses:
        200:
          description: 成功
        302:
          description: 失敗時。認証ページへリダイレクト
  /oauth2/generate/code:
    parameters:
      - $ref: '#/components/parameters/sessions'
    get:
      tags:
        - oauth2
      summary: OAuthのcode_challengeとかの取得
      operationId: getGeneratedCode
      responses:
        200:
          description: 成功
          content:
            application/json:
              schema:
                type: object
                properties:
                  code_challenge:
                    type: string
                  code_challenge_method:
                    type: string
                  client_id:
                    type: string
                  response_type:
                    type: string
        500:
          description: 失敗
  /oauth2/logout:
    post:
      tags:
        - oauth2
      summary: traP Collectionのログアウト
      security: 
        - TrapMemberAuth:
          - read
      operationId: postLogout
      parameters:
        - $ref: '#/components/parameters/sessions'
      responses:
        200:
          description: 成功
        500:
          description: 失敗
  /users/me:
    get:
      tags:
        - user
      summary: 自分の情報の取得
      security: 
        - TrapMemberAuth:
          - read
      operationId: getMe
      parameters:
        - $ref: '#/components/parameters/sessions'
      responses:
        200:
          description: 成功
          content:
            application/json:
              schema:
                $ref: '#/components/schemas/User'
        500:
          description: 失敗
  /users:
    get:
      tags:
        - user
      summary: traQの全ユーザー取得
      security: 
        - TrapMemberAuth:
          - read
      operationId: getUsers
      parameters:
        - $ref: '#/components/parameters/sessions'
      responses:
        200:
          description: 成功
          content:
            application/json:
              schema:
                type: array
                items:
                  $ref: '#/components/schemas/User'
        500:
          description: 失敗
  /games:
    post:
      tags:
        - game
      summary: ゲームの追加
      security: 
        - TrapMemberAuth:
          - read
      operationId: postGame
      parameters:
        - $ref: '#/components/parameters/sessions'
      requestBody:
        content:
          application/json:
            schema:
              $ref: '#/components/schemas/NewGameMeta'
      responses:
        200:
          description: 成功
          content:
            application/json:
              schema:
                $ref: '#/components/schemas/GameMeta'
        500:
          description: 失敗
    get:
      tags:
        - game
      summary: ゲーム一覧の取得
      parameters:
<<<<<<< HEAD
        - $ref: '#/components/parameters/sessions'
=======
>>>>>>> 3eec5eca
        - name: all
          description: trueですべてのゲーム、そうでないとき自分がadminまたはmaintainerのゲーム
          in: query
          required: false
          schema:
            type: boolean
      security: 
        - TrapMemberAuth:
          - read
      operationId: getGames
      responses:
        200:
          description: 成功
          content:
            application/json:
              schema:
                type: array
                items:
                  $ref: '#/components/schemas/Game'
        500:
          description: 失敗
  /games/{gameID}:
    parameters:
      - $ref: '#/components/parameters/gameID'
    delete:
      tags:
        - game
      summary: ゲームの削除
      security: 
        - TrapMemberAuth:
          - read
        - GameMaintainerAuth: []
      operationId: deleteGames
      responses:
        200:
          description: 成功
        500:
          description: 失敗
  /games/{gameID}/info:
    parameters:
      - $ref: '#/components/parameters/gameID'
    get:
      tags:
        - game
      summary: ゲーム情報の取得
      security: 
        - TrapMemberAuth:
          - read
        - LauncherAuth: []
      operationId: getGame
      responses:
        200:
          description: 成功
          content:
            application/json:
              schema:
                $ref: '#/components/schemas/Game'
        500:
          description: 失敗
    put:
      tags:
        - game
      summary: ゲームの情報の修正
      security: 
        - TrapMemberAuth:
          - read
        - GameMaintainerAuth: []
      operationId: putGame
      requestBody:
        content:
          application/json:
            schema:
              $ref: '#/components/schemas/NewGameMeta'
      responses:
        200:
          description: 成功
          content:
            application/json:
              schema:
                $ref: '#/components/schemas/GameMeta'
        500:
          description: 失敗
  /games/{gameID}/image:
    parameters:
      - $ref: '#/components/parameters/gameID'
    post:
      tags:
        - game
      summary: ゲームの画像の変更
      security: 
        - TrapMemberAuth:
          - read
        - GameMaintainerAuth: []
      operationId: putImage
      requestBody:
        content:
          image/jpeg:
            schema:
              type: string
              format: binary
          image/png:
            schema:
              type: string
              format: binary
      responses:
        200:
          description: 成功
        500:
          description: 失敗
    get:
      tags:
        - game
      summary: ゲームの画像の取得
      security: 
        - TrapMemberAuth:
          - read
        - LauncherAuth: []
      operationId: getImage
      responses:
        200:
          description: 成功
          content:
            image/jpeg:
              schema:
                type: string
                format: binary
            image/png:
              schema:
                type: string
                format: binary
        500:
          description: 失敗
  /games/{gameID}/video:
    parameters:
      - $ref: '#/components/parameters/gameID'
    post:
      tags:
        - game
      summary: ゲームの動画の変更
      security: 
        - TrapMemberAuth:
          - read
        - GameMaintainerAuth: []
      operationId: postVideo
      requestBody:
        content:
          video/mp4:
            schema:
              type: string
              format: binary
      responses:
        200:
          description: 成功
        500:
          description: 失敗
    get:
      tags:
        - game
      summary: ゲームの動画の取得
      security: 
        - TrapMemberAuth:
          - read
        - LauncherAuth: []
      operationId: getVideo
      responses:
        200:
          description: 成功
          content:
            video/mp4:
              schema:
                type: string
                format: binary
        500:
          description: 失敗
  /games/{gameID}/maintainers:
    parameters:
      - $ref: '#/components/parameters/gameID'
    post:
      tags:
        - game
      summary: ゲームのバージョン更新権限保持者の追加
      security: 
        - TrapMemberAuth:
          - read
        - GameMaintainerAuth: []
      operationId: postMaintainer
      requestBody:
        content:
          application/json:
            schema:
              type: array
              items:
                description: 権限を与える相手のtraQID（UUID）
                type: string
      responses:
        200:
          description: 成功
        500:
          description: 失敗
    get:
      tags:
        - game
      summary: ゲームの管理者の取得
      security: 
        - TrapMemberAuth:
          - read
      operationId: getOwner
      responses:
        200:
          description: 成功
          content:
            application/json:
              schema:
                type: array
                items:
                  $ref: '#/components/schemas/Owner'
        500:
          description: 失敗
  /games/{gameID}/version:
    parameters:
      - $ref: '#/components/parameters/gameID'
    post:
      tags:
        - game
      summary: ゲームのバージョンの作成
      security: 
        - TrapMemberAuth:
          - read
        - GameMaintainerAuth: []
      operationId: postGameVersion
      requestBody:
        content:
          application/json:
            schema:
              $ref: '#/components/schemas/NewGameVersion'
      responses:
        200:
          description: 成功
          content:
            application/json:
              schema:
                $ref: '#/components/schemas/GameVersion'
        500:
          description: 失敗
    get:
      tags:
        - game
      summary: ゲームのバージョン一覧の取得
      security: 
        - TrapMemberAuth:
          - read
      operationId: getGameVersion
      responses:
        200:
          description: 成功
          content:
            application/json:
              schema:
                type: array
                items:
                  $ref: '#/components/schemas/GameVersion'
        500:
          description: 失敗
  /games/asset/{gameID}/file:
    parameters:
      - $ref: '#/components/parameters/gameID'
    post:
      tags:
        - game
      summary: ゲームの最新バージョンへのファイルの追加
      security: 
        - TrapMemberAuth:
          - read
        - GameMaintainerAuth: []
      operationId: postFile
      requestBody:
        content:
          multipart/form-data:
            schema:
              $ref: '#/components/schemas/NewGameFile'
      responses:
        200:
          description: 成功
          content:
            application/json:
              schema:
                $ref: '#/components/schemas/GameFile'
        400:
          description: 既に同じタイプのファイルがある
        500:
          description: 失敗
    get:
      tags:
        - game
      summary: ゲームの最新バージョンのファイルの取得
      security: 
        - TrapMemberAuth:
          - read
        - LauncherAuth: []
      operationId: getGameFile
      parameters:
        - $ref: '#/components/parameters/gameID'
        - $ref: '#/components/parameters/operatingSystem'
      responses:
        200:
          description: 成功
          content:
            application/octet-stream:
              schema:
                type: string
                format: binary
        500:
          description: 失敗
  /games/asset/{gameID}/url:
    parameters:
      - $ref: '#/components/parameters/gameID'
    post:
      tags:
        - game
      summary: ゲームの最新バージョンへのURLの追加
      security: 
        - TrapMemberAuth:
          - read
        - GameMaintainerAuth: []
      operationId: postURL
      requestBody:
        content:
          application/json:
            schema:
              $ref: '#/components/schemas/NewGameURL'
      responses:
        200:
          description: 成功
          content:
            application/json:
              schema:
                $ref: '#/components/schemas/GameURL'
        400:
          description: 既に同じタイプのファイルがある
        500:
          description: 失敗
    get:
      tags:
        - game
      summary: ゲームの最新バージョンのURLの取得
      security: 
        - TrapMemberAuth:
          - read
        - LauncherAuth: []
      operationId: getGameURL
      responses:
        200:
          description: 成功
          content:
            application/json:
              schema:
                type: string
        500:
          description: 失敗
  /versions:
    post:
      tags:
        - version
      summary: 新しいバージョンの作成
      security: 
        - TrapMemberAuth:
          - read
        - AdminAuth: []
      operationId: postVersion
      requestBody:
        required: true
        content:
          application/json:
            schema:
              $ref: '#/components/schemas/NewVersion'
      responses:
        200:
          description: 成功
          content:
            application/json:
              schema:
                $ref: '#/components/schemas/VersionMeta'
        500:
          description: 失敗
    get:
      tags:
        - version
      summary: バージョン一覧の取得
      security: 
        - TrapMemberAuth:
          - read
      operationId: getVersions
      responses:
        200:
          description: 成功
          content:
            application/json:
              schema:
                type: array
                items:
                  $ref: '#/components/schemas/Version'
        500:
          description: 失敗
  /versions/{launcherVersionID}:
    parameters:
      - $ref: '#/components/parameters/launcherVersionID'
    get:
      tags:
        - version
      summary: バージョンの詳細情報の取得
      security: 
        - TrapMemberAuth:
          - read
        - LauncherAuth: []
      operationId: getVersion
      responses:
        200:
          description: 成功
          content:
            application/json:
              schema:
                $ref: '#/components/schemas/VersionDetails'
        500:
          description: 失敗
  /versions/{launcherVersionID}/game:
    parameters:
      - $ref: '#/components/parameters/launcherVersionID'
    post:
      tags:
        - version
      summary: バージョンへのゲームの追加
      security: 
        - TrapMemberAuth:
          - read
        - AdminAuth: []
      operationId: postGameToVersion
      requestBody:
        required: true
        content:
          application/json:
            schema:
              type: array
              items:
                description: ゲームのUUID
                type: string
      responses:
        200:
          description: 成功
          content:
            application/json:
              schema:
                $ref: '#/components/schemas/Version'
        500:
          description: 失敗
  /versions/check:
    get:
      tags:
        - version
      summary: ブラウザゲーム以外のゲームのID、MD5、ゲームの種類、更新日の一覧
      security: 
        - LauncherAuth: []
      operationId: getCheckList
      parameters:
        - $ref: '#/components/parameters/sessions'
        - $ref: '#/components/parameters/operatingSystem'
      responses:
        200:
          description: 成功時のレスポンス
          content:
            application/json:
              schema:
                type: array
                items:
                  $ref: '#/components/schemas/CheckItem'
        500:
          description: 失敗時のレスポンス
  /versions/question:
    get:
      tags:
        - version
      summary: 質問の取得
      security: 
        - TrapMemberAuth:
          - read
        - LauncherAuth: []
      operationId: getQuestions
      parameters:
        - $ref: '#/components/parameters/sessions'
      responses:
        200:
          description: 成功
          content:
            application/json:
              schema:
                type: array
                items:
                  $ref: '#/components/schemas/Question'
        500:
          description: 失敗
  /questions:
    post:
      tags:
        - question
      summary: 質問を作成
      security: 
        - TrapMemberAuth:
          - read
        - AdminAuth: []
      operationId: postQuestion
      requestBody:
        required: true
        content:
          application/json:
            schema:
              type: array
              items:
                $ref: '#/components/schemas/NewQuestion'
      responses:
        200:
          description: 成功
          content:
            application/json:
              schema:
                type: array
                items:
                  $ref: '#/components/schemas/Question'
        500:
          description: 失敗
  /questions/{questionID}:
    parameters:
      - $ref: '#/components/parameters/questionID'
    delete:
      tags:
        - question
      summary: 質問の削除
      security: 
        - TrapMemberAuth:
          - read
        - AdminAuth: []
      operationId: deleteQuestion
      responses:
        200:
          description: 成功
        500:
          description: 失敗
  /responses:
    post:
      tags:
        - response
      summary: 新しい回答を作成します．
      security: 
        - LauncherAuth: []
      operationId: postResponse
      parameters:
        - $ref: '#/components/parameters/sessions'
      requestBody:
        required: true
        content:
          application/json:
            schema:
              $ref: '#/components/schemas/NewResponse'
      responses:
        200:
          description: 成功
          content:
            application/json:
              schema:
                $ref: '#/components/schemas/NewResponse'
        500:
          description: 失敗
  /responses/{launcherVersionID}:
    parameters:
      - $ref: '#/components/parameters/launcherVersionID'
    get:
      tags:
        - response
      summary: 回答の統計情報を取得
      security: 
        - TrapMemberAuth:
          - read
      operationId: getResponse
      parameters:
        - name: require
          in: query
          required: false
          description: 指定の要素のみ返す。指定なしではすべての要素を返す。（answer,game,remark）
          schema:
            type: string
      responses:
        200:
          description: 成功
          content:
            application/json:
              schema:
                $ref: '#/components/schemas/ResponseCalc'
        500:
          description: 失敗
  /seats/{seatID}:
    parameters:
      - $ref: '#/components/parameters/seatID'
    post:
      tags:
        - seat
      summary: 着席
      security: 
        - TrapMemberAuth:
          - read
      operationId: postFixSeat
      responses:
        200:
          description: 成功
        500:
          description: 失敗
    delete:
      tags:
        - seat
      summary: 離席
      security: 
        - TrapMemberAuth:
          - read
      operationId: deleteFixSeat
      responses:
        200:
          description: 成功
        500:
          description: 失敗
  /seats:
    get:
      tags:
        - seat
      summary: 席の状態の取得
      security: 
        - TrapMemberAuth:
          - read
      operationId: getSeat
      responses:
        200:
          description: 成功
          content:
            application/json:
              schema:
                description: 状態inの席の一覧を取得します。
                type: array
                items:
                  type: integer
                  description: 埋まっている席のIDの一覧
        500:
          description: 失敗
    post:
      tags:
        - seat
      summary: 着席
      security: 
        - LauncherAuth: []
      operationId: postSeat
      parameters:
        - $ref: '#/components/parameters/sessions'
      responses:
        200:
          description: 成功
        500:
          description: 失敗
    delete:
      tags:
        - seat
      summary: 離席
      security: 
        - LauncherAuth: []
      operationId: deleteSeat
      parameters:
        - $ref: '#/components/parameters/sessions'
      responses:
        200:
          description: 成功
        500:
          description: 失敗

components:
  securitySchemes:
    TrapMemberAuth:
      type: oauth2
      description: traQのOAuth
      flows:
        authorizationCode:
          authorizationUrl: https://q.trap.jp/api/1.0/oauth2/authorize
          tokenUrl: https://q.trap.jp/api/1.0/oauth2/token
          scopes:
            read: traQの読み取り権限
    GameMaintainerAuth:
      type: apiKey
      description: ゲーム管理者の認証
      in: cookie
      name: userId
    GameOwnerAuth:
      type: apiKey
      description: ゲーム管理者の認証
      in: cookie
      name: userID
    AdminAuth:
      type: apiKey
      description: ランチャー管理者の認証
      in: cookie
      name: userID
    LauncherAuth:
      type: http
      description: ランチャーの認証
      scheme: basic
  parameters:
    sessions:
      name: sessions
      in: cookie
      required: false
      schema:
        type: string
    userID:
      name: userID
      in: cookie
      required: true
      schema:
        type: string
    userName:
      name: userName
      in: cookie
      required: true
      schema:
        type: string
    versionID:
      name: versionID
      in: cookie
      required: false
      schema:
        type: integer
    operatingSystem:
      name: operatingSystem
      description: osのパラメーター(mac,windows)
      in: query
      required: true
      schema:
        type: string
    accessToken:
      name: accessToken
      in: cookie
      required: true
      schema:
        type: string
    launcherVersionID:
      name: launcherVersionID
      in: path
      description: ランチャーのバージョンのID
      required: true
      schema:
        type: integer
    gameID:
      description: ゲームのUUID
      name: gameID
      in: path
      required: true
      schema:
        type: string
    gameVersionID:
      description: ゲームのバージョンのID
      name: gameVersionID
      in: path
      required: true
      schema:
        type: integer
    questionID:
      description: 質問のID
      name: questionID
      in: path
      required: true
      schema:
        type: integer
    responseID:
      description: 回答のUUID
      name: responseID
      in: path
      required: true
      schema:
        type: string
    seatID:
      description: 席のID
      name: seatID
      in: path
      required: true
      schema:
        type: integer
  schemas:
    User:
      description: ユーザー
      type: object
      properties:
        id:
          description: traQのID（UUID）
          type: string
          example: mazrean
        name:
          description: traQID（UUIDでない方）
          type: string
          example: eb4a287d-15d9-4f12-8fff-bd088b12ba80
    CheckItem:
      type: object
      description: ゲームの更新・破損のチェック用リスト
      properties:
        id:
          type: string
          example: eb4a287d-15d9-4f12-8fff-bd088b12ba80
        md5:
          type: string
          example: 58ad520a63a9cc3e088155d79e8f2eec
        type:
          description: ゲームの種類（url,jar,windows,mac）
          type: string
          example: url
        bodyUpdatedAt:
          description: ゲーム本体の更新日時
          type: string
          format: date-time
          example: "2019-09-25T09:51:31Z"
        imgUpdatedAt:
          description: 画像の更新日時
          type: string
          format: date-time
          example: "2019-09-25T09:51:31Z"
        movieUpdatedAt:
          description: 動画の更新日時
          type: string
          format: date-time
          example: "2019-09-25T09:51:31Z"
    NewGameMeta:
      description: 新しいゲームの名前
      type: object
      properties:
        name:
          description: 修正後のゲームの名前
          type: string
          example: "after_game_name"
        description:
          description: 修正後のゲームの説明文
          type: string
          example: "before_game_name"
    GameMeta:
      description: ゲーム名とID
      type: object
      properties:
        id:
          description: 追加されたゲームのUUID
          type: string
          example: "eb4a287d-15d9-4f12-8fff-bd088b12ba80"
        name:
          description: 追加されたゲームの名前
          type: string
          example: "Flythm"
        description:
          description: 追加されたゲームの説明
          type: string
          example: 弾幕ゲーです。みんなやってね！
        createdAt:
          description: ゲームの追加された時刻
          type: string
          format: date-time
          example: "2019-09-25T09:51:31Z"
    Game:
      description: ゲーム
      type: object
      properties:
        id:
          description: ゲームのUUID
          type: string
          example: eb4a287d-15d9-4f12-8fff-bd088b12ba80
        name:
          description: ゲーム名
          type: string
          example: "Flythm"
        createdAt:
          description: ゲームの登録時刻
          type: string
          format: date-time
          example: "2019-09-25T09:51:31Z"
        version:
          description: ゲームの最新バージョン
          $ref: '#/components/schemas/GameVersion'
    NewGameVersion:
      description: 新しいゲームのバージョン
      type: object
      properties:
        name:
          description: 名前
          type: string
          example: "Flythm"
        description:
          description: バージョンの説明
          type: string
          example: ダッシュ機能追加した
    GameVersion:
      description: ゲームのバージョン
      type: object
      properties:
        id:
          description: ID
          type: integer
          example: 0
        name:
          description: 名前
          type: string
          example: v1.0.0
        description:
          description: バージョンの説明
          type: string
          example: ダッシュ機能追加した
        createdAt:
          description: 登録時刻
          type: string
          format: date-time
          example: "2019-09-25T09:51:31Z"
    GameVersionWithAssets:
      description: アセット入のゲームのバージョン
      type: object
      properties:
        id:
          description: ID
          type: integer
          example: 0
        name:
          description: 名前
          type: string
          example: "Flythm"
        description:
          description: バージョンの説明
          type: string
          example: ダッシュ機能追加した
        createdAt:
          description: 登録時刻
          type: string
          format: date-time
          example: "2019-09-25T09:51:31Z"
    NewGameFile:
      description: 新しいゲームのファイル
      type: object
      properties:
        type:
          description: ゲームの種類（jar,windows,mac）
          type: string
          example: jar
        file:
          description: ゲームのファイル
          type: string
          format: binary
    NewGameURL:
      description: 新しいゲームのURL
<<<<<<< HEAD
      type: string
      example: https://flythm.trap.games/
=======
      type: object
      properties:
        url:
          description: URL
          type: string
>>>>>>> 3eec5eca
    GameAsset:
      description: ゲームのファイル・URLの情報
      type: object
      properties:
        id:
          description: アセットのID
          type: integer
          example: 0
        type:
          description: ゲームの種類（url,jar,windows,mac）
          type: string
          example: url
        url:
          description: ゲームのURL（タイプがURL以外のときはなし）
          type: string
          example: "https://flythm.trap.games/"
    GameFile:
      description: ゲームのファイルの情報
      type: object
      properties:
        id:
          description: アセットのID
          type: integer
          example: 1
        type:
          description: ゲームの種類（jar,windows,mac）
          type: string
          example: jar
    GameURL:
      description: ゲームのURLの情報
      type: object
      properties:
        id:
          description: アセットのID
          type: integer
          example: 1
        url:
          description: ゲームのURL（タイプがURL以外のときはなし）
          type: string
          example: https://flythm.trap.games/
    NewVersion:
      description: 新しいランチャーのバージョンの名前
      type: object
      properties:
        name:
          description: バージョンの名前
          type: string
          example: ko-daisai
    Version:
      description: ランチャーのバージョン
      type: object
      properties:
        id:
          description: ID
          type: integer
          example: 1
        name:
          description: 名前
          type: string
          example: ko-daisai
        games:
          type: array
          items:
            description: 入れるゲームのUUID
            type: string
            example: eb4a287d-15d9-4f12-8fff-bd088b12ba80
        createdAt:
          description: 登録時刻
          type: string
          format: date-time
          example: "2019-09-25T09:51:31Z"
    VersionMeta:
      description: ランチャーのバージョンの簡易的な情報
      type: object
      properties:
        id:
          description: ID
          type: integer
          example: 1
        name:
          description: 名前
          type: string
          example: ko-daisai
        createdAt:
          description: 登録時刻
          type: string
          format: date-time
          example: "2019-09-25T09:51:31Z"
    VersionDetails:
      description: ランチャーのバージョン詳細
      type: object
      properties:
        id:
          description: ID
          type: integer
          example: 1
        name:
          description: 名前
          type: string
          example: Flythm
        games:
          type: array
          items:
            description: 入れるゲームのUUID
            type: string
            example: eb4a287d-15d9-4f12-8fff-bd088b12ba80
        questions:
          type: array
          items:
            $ref: '#/components/schemas/Question'
        createdAt:
          description: 登録時刻
          type: string
          format: date-time
          example: "2019-09-25T09:51:31Z"
    NewQuestion:
      description: 新しい質問
      type: object
      properties:
        versionId:
          description: 質問を追加するランチャーのバージョンのID
          type: integer
          example: 1
        type:
          description: 質問の種類（radio,checkbox,text）
          type: string
          example: radio
        content:
          description: 質問文
          type: string
          example: 使っていて不快だった点はありますか？
        options:
          description: 選択肢（種類がtextのときはなし）
          type: array
          items:
            type: string
            example: "ある"
        required:
          description: 回答が必須かどうか
          type: boolean
          example: true
    Question:
      type: object
      description: 質問
      properties:
        id:
          description: 質問のID
          type: integer
          example: 1
        type:
          description: 質問の種類
          type: string
          example: radio
        content:
          description: 質問文
          type: string
          example: 使っていて不快だった点はありますか？
        options:
          description: 選択肢（typeがtextの場合は空）
          type: array
          items:
            $ref: '#/components/schemas/QuestionOption'
        required:
          description: 回答が必須か
          type: boolean
          example: true
        createdAt:
          description: 質問の作成時刻
          type: string
          format: date-time
          example: "2019-09-25T09:51:31Z"
    QuestionOption:
      type: object
      description: 質問の選択肢
      properties:
        id:
          description: 選択肢のid
          type: integer
          example: 1
        label:
          description: 選択肢のラベル
          type: string
          example: はい
    NewResponse:
      type: object
      description: 新しい回答
      properties:
        id:
          description: クライアントのUUID
          type: string
          example: eb4a287d-15d9-4f12-8fff-bd088b12ba80
        answers:
          description: バージョンごとの質問に対する回答
          type: array
          items:
            $ref: '#/components/schemas/Answer'
        gameRatings:
          description: ゲームに対する評価
          type: array
          items:
            $ref: '#/components/schemas/GameRating'
        remark:
          description: 自由記述欄
          type: string
          example: 特に何もありません
    Response:
      description: 回答
      type: object
      properties:
        id:
          description: クライアントのUUID
          type: string
          example: eb4a287d-15d9-4f12-8fff-bd088b12ba80
        answers:
          description: バージョンごとの質問に対する回答
          type: array
          items:
            $ref: '#/components/schemas/Answer'
        gameRatings:
          description: ゲームに対する評価
          type: array
          items:
            $ref: '#/components/schemas/GameRating'
        remark:
          description: 自由記述欄
          type: string
          example: 特に何もありません
        createdAt:
          description: 回答時刻
          type: string
          format: date-time
          example: "2019-09-25T09:51:31Z"
    ResponseCalc:
      type: object
      description: 回答
      properties:
        id:
          description: クライアントのUUID
          type: string
          example: eb4a287d-15d9-4f12-8fff-bd088b12ba80
        answer:
          $ref: '#/components/schemas/AnswerCalc'
        game:
          $ref: '#/components/schemas/GameCalc'
        remark:
          description: 自由記述欄
          type: array
          items:
            type: string
            example: 特に何もありません
    Answer:
      type: object
      description: バージョンごとの質問に対する回答
      properties:
        id:
          description: 質問のID
          type: integer
          example: 1
        contents:
          description: 回答の配列（チェックボックスの場合のみ複数）
          type: object
          properties:
            text:
              description: 質問のtypeがtextのとき
              type: string
              example: 面白かった
            options:
              description: 質問のtypeがtext以外のとき
              type: array
              items:
                description: 選択肢のid
                type: integer
                example: 0
    AnswerCalc:
      type: object
      description: 質問に対する回答の統計
      properties:
        id:
          description: 質問のID
          type: integer
          example: 1
        contents:
          description: それぞれの回答とその回答数
          type: array
          items:
            type: object
            properties:
                answer:
                  type: string
                  example: 面白かった
                num:
                  type: integer
                  example: 5
    GameRating:
      type: object
      description: ゲームの評価
      properties:
        id:
          description: ゲームのUUID
          type: string
        rate:
          description: 星の数
          maximum: 5
          minimum: 1
          type: number
          format: double
          example: 2.5
        time:
          description: プレイ時間(ms)
          type: integer
          example: 500000
    GameCalc:
      type: object
      description: ゲームの評価の統計
      properties:
        id:
          description: ゲームのUUID
          type: string
          example: eb4a287d-15d9-4f12-8fff-bd088b12ba80
        rate:
          description: 星の数
          type: array
          items:
            type: object
            properties:
              star:
                type: integer
                example: 5
              num:
                type: integer
                example: 5
        rateAve:
          description: 星の数の平均
          type: integer
          example: 3
        time:
          description: プレイ時間(ms)の平均
          type: integer
          example: 500000
    Owner:
      type: object
      properties:
        id:
          description: traQID（UUID）
          type: string
        name:
          description: traQID（UUIDでない方）
          type: string
        role:
          description: 権限（0:ゲームの更新の権限のみ,1:ゲームの更新と更新権限を持つ使途の追加の権限を持つ）
          type: integer<|MERGE_RESOLUTION|>--- conflicted
+++ resolved
@@ -146,10 +146,7 @@
         - game
       summary: ゲーム一覧の取得
       parameters:
-<<<<<<< HEAD
         - $ref: '#/components/parameters/sessions'
-=======
->>>>>>> 3eec5eca
         - name: all
           description: trueですべてのゲーム、そうでないとき自分がadminまたはmaintainerのゲーム
           in: query
@@ -1100,16 +1097,11 @@
           format: binary
     NewGameURL:
       description: 新しいゲームのURL
-<<<<<<< HEAD
-      type: string
-      example: https://flythm.trap.games/
-=======
       type: object
       properties:
         url:
           description: URL
           type: string
->>>>>>> 3eec5eca
     GameAsset:
       description: ゲームのファイル・URLの情報
       type: object
