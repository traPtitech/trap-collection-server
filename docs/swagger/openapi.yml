openapi: 3.0.2
servers:
  - url: https://collection.trap.jp
    variables:
      basePath: 
        default: /api
info:
  description: "traPCollectionのAPI"
  version: "1.0.0"
  title: "traPCollection API"
  contact:
    name: traP
    url: 'https://github.com/traPtitech/trap-collection-server'
security:
  - TrapMemberAuth:
    - read
  - LauncherAuth: []
paths:
  /oauth2/callback:
    parameters:
      - name: code
        in: query
        required: true
        description: OAuth2.0のcode
        schema:
          type: string
      - $ref: '#/components/parameters/sessions'
    get:
      tags:
        - oauth2
      summary: OAuthのコールバック
      operationId: callback
      responses:
        200:
          description: 成功
        302:
          description: 失敗時。認証ページへリダイレクト
  /oauth2/generate/code:
    get:
      tags:
        - oauth2
      summary: OAuthのcode_challengeとかの取得
      operationId: getGenerateCode
      responses:
        200:
          description: 成功
          content:
            application/json:
              schema:
                type: object
                properties:
                  code_challenge:
                    type: string
                  code_challenge_method:
                    type: string
                  client_id:
                    type: string
                  response_type:
                    type: string
        500:
          description: 失敗
  /oauth2/logout:
    post:
      tags:
        - oauth2
      summary: traP Collectionのログアウト
      security: 
        - TrapMemberAuth:
          - read
      operationId: postLogout
      parameters:
        - $ref: '#/components/parameters/sessions'
      responses:
        200:
          description: 成功
        500:
          description: 失敗
  /users/me:
    get:
      tags:
        - user
      summary: 自分の情報の取得
      security: 
        - TrapMemberAuth:
          - read
      operationId: getMe
      parameters:
        - $ref: '#/components/parameters/sessions'
      responses:
        200:
          description: 成功
          content:
            application/json:
              schema:
                $ref: '#/components/schemas/User'
        500:
          description: 失敗
  /users:
    get:
      tags:
        - user
      summary: traQの全ユーザー取得
      security: 
        - TrapMemberAuth:
          - read
      operationId: getUsers
      parameters:
        - $ref: '#/components/parameters/sessions'
      responses:
        200:
          description: 成功
          content:
            application/json:
              schema:
                type: array
                items:
                  $ref: '#/components/schemas/User'
        500:
          description: 失敗
  /games:
    post:
      tags:
        - game
      summary: ゲームの追加
      security: 
        - TrapMemberAuth:
          - read
      operationId: postGame
      parameters:
        - $ref: '#/components/parameters/sessions'
      requestBody:
        content:
          application/json:
            schema:
              $ref: '#/components/schemas/NewGameMeta'
      responses:
        200:
          description: 成功
          content:
            application/json:
              schema:
                $ref: '#/components/schemas/GameMeta'
        500:
          description: 失敗
    get:
      tags:
        - game
      summary: ゲーム一覧の取得
      security: 
        - TrapMemberAuth:
          - read
      operationId: getGames
      responses:
        200:
          description: 成功
          content:
            application/json:
              schema:
                type: array
                items:
                  $ref: '#/components/schemas/Game'
        500:
          description: 失敗
  /games/{gameID}:
    parameters:
      - $ref: '#/components/parameters/gameID'
    delete:
      tags:
        - game
      summary: ゲームの削除
      security: 
        - TrapMemberAuth:
          - read
        - GameMaintainerAuth: []
      operationId: deleteGames
      responses:
        200:
          description: 成功
        500:
          description: 失敗
  /games/{gameID}/info:
    parameters:
      - $ref: '#/components/parameters/gameID'
    get:
      tags:
        - game
      summary: ゲーム情報の取得
      security: 
        - TrapMemberAuth:
          - read
        - LauncherAuth: []
      operationId: getGame
      responses:
        200:
          description: 成功
          content:
            application/json:
              schema:
                $ref: '#/components/schemas/Game'
        500:
          description: 失敗
    put:
      tags:
        - game
      summary: ゲームの情報の修正
      security: 
        - TrapMemberAuth:
          - read
        - GameMaintainerAuth: []
      operationId: putGame
      requestBody:
        content:
          application/json:
            schema:
              $ref: '#/components/schemas/NewGameMeta'
      responses:
        200:
          description: 成功
          content:
            application/json:
              schema:
                $ref: '#/components/schemas/GameMeta'
        500:
          description: 失敗
  /games/{gameID}/image:
    parameters:
      - $ref: '#/components/parameters/gameID'
    post:
      tags:
        - game
      summary: ゲームの画像の変更
      security: 
        - TrapMemberAuth:
          - read
        - GameMaintainerAuth: []
      operationId: putImage
      requestBody:
        content:
          image/jpeg:
            schema:
              type: string
              format: binary
          image/png:
            schema:
              type: string
              format: binary
      responses:
        200:
          description: 成功
        500:
          description: 失敗
    get:
      tags:
        - game
      summary: ゲームの画像の取得
      security: 
        - TrapMemberAuth:
          - read
        - LauncherAuth: []
      operationId: getImage
      responses:
        200:
          description: 成功
          content:
            image/jpeg:
              schema:
                type: string
                format: binary
            image/png:
              schema:
                type: string
                format: binary
        500:
          description: 失敗
  /games/{gameID}/video:
    parameters:
      - $ref: '#/components/parameters/gameID'
    post:
      tags:
        - game
      summary: ゲームの動画の変更
      security: 
        - TrapMemberAuth:
          - read
        - GameMaintainerAuth: []
      operationId: postVideo
      requestBody:
        content:
          video/mp4:
            schema:
              type: string
              format: binary
      responses:
        200:
          description: 成功
        500:
          description: 失敗
    get:
      tags:
        - game
      summary: ゲームの動画の取得
      security: 
        - TrapMemberAuth:
          - read
        - LauncherAuth: []
      operationId: getVideo
      responses:
        200:
          description: 成功
          content:
            video/mp4:
              schema:
                type: string
                format: binary
        500:
          description: 失敗
  /games/maintainers:
    get:
      tags:
        - game
      summary: 自分がバージョン更新権限保持者のゲームの取得
      security: 
        - TrapMemberAuth:
          - read
      operationId: getMyGames
      responses:
        200:
          description: 成功
          content:
            application/json:
              schema:
                type: array
                items:
                  $ref: '#/components/schemas/Game'
        500:
          description: 失敗
  /games/maintainers/{gameID}:
    parameters:
      - $ref: '#/components/parameters/gameID'
    post:
      tags:
        - game
      summary: ゲームのバージョン更新権限保持者の追加
      security: 
        - TrapMemberAuth:
          - read
        - GameMaintainerAuth: []
      operationId: postMaintainer
      requestBody:
        content:
          application/json:
            schema:
              type: array
              items:
                description: 権限を与える相手のtraQID（UUID）
                type: string
      responses:
        200:
          description: 成功
        500:
          description: 失敗
    get:
      tags:
        - game
      summary: ゲームの管理者の取得
      security: 
        - TrapMemberAuth:
          - read
      operationId: getOwner
      responses:
        200:
          description: 成功
          content:
            application/json:
              schema:
                type: array
                items:
                  $ref: '#/components/schemas/Owner'
        500:
          description: 失敗
  /games/version/{gameID}:
    parameters:
      - $ref: '#/components/parameters/gameID'
    post:
      tags:
        - game
      summary: ゲームのバージョンの作成
      security: 
        - TrapMemberAuth:
          - read
        - GameMaintainerAuth: []
      operationId: postGameVersion
      requestBody:
        content:
          application/json:
            schema:
              $ref: '#/components/schemas/NewGameVersion'
      responses:
        200:
          description: 成功
          content:
            application/json:
              schema:
                $ref: '#/components/schemas/GameVersion'
        500:
          description: 失敗
    get:
      tags:
        - game
      summary: ゲームのバージョン一覧の取得
      security: 
        - TrapMemberAuth:
          - read
      operationId: getGameVersion
      responses:
        200:
          description: 成功
          content:
            application/json:
              schema:
                type: array
                items:
                  $ref: '#/components/schemas/GameVersion'
        500:
          description: 失敗
  /games/asset/{gameID}/file:
    parameters:
      - $ref: '#/components/parameters/gameID'
    post:
      tags:
        - game
      summary: ゲームの最新バージョンへのファイルの追加
      security: 
        - TrapMemberAuth:
          - read
        - GameMaintainerAuth: []
      operationId: postFile
      requestBody:
        content:
          multipart/form-data:
            schema:
              $ref: '#/components/schemas/NewGameFile'
      responses:
        200:
          description: 成功
          content:
            application/json:
              schema:
                $ref: '#/components/schemas/GameFile'
        400:
          description: 既に同じタイプのファイルがある
        500:
          description: 失敗
    get:
      tags:
        - game
      summary: ゲームの最新バージョンのファイルの取得
      security: 
        - TrapMemberAuth:
          - read
        - LauncherAuth: []
      operationId: getGameFile
      parameters:
        - $ref: '#/components/parameters/gameID'
        - $ref: '#/components/parameters/operatingSystem'
      responses:
        200:
          description: 成功
          content:
            application/octet-stream:
              schema:
                type: string
                format: binary
        500:
          description: 失敗
  /games/asset/{gameID}/url:
    parameters:
      - $ref: '#/components/parameters/gameID'
    post:
      tags:
        - game
      summary: ゲームの最新バージョンへのURLの追加
      security: 
        - TrapMemberAuth:
          - read
        - GameMaintainerAuth: []
      operationId: postURL
      requestBody:
        content:
          application/json:
            schema:
              $ref: '#/components/schemas/NewGameURL'
      responses:
        200:
          description: 成功
          content:
            application/json:
              schema:
                $ref: '#/components/schemas/GameURL'
        400:
          description: 既に同じタイプのファイルがある
        500:
          description: 失敗
    get:
      tags:
        - game
      summary: ゲームの最新バージョンのURLの取得
      security: 
        - TrapMemberAuth:
          - read
        - LauncherAuth: []
      operationId: getGameURL
      responses:
        200:
          description: 成功
          content:
            application/json:
              schema:
                type: string
        500:
          description: 失敗
  /versions:
    post:
      tags:
        - version
      summary: 新しいバージョンの作成
      security: 
        - TrapMemberAuth:
          - read
        - AdminAuth: []
      operationId: postVersion
      requestBody:
        required: true
        content:
          application/json:
            schema:
              $ref: '#/components/schemas/NewVersion'
      responses:
        200:
          description: 成功
          content:
            application/json:
              schema:
                $ref: '#/components/schemas/VersionMeta'
        500:
          description: 失敗
    get:
      tags:
        - version
      summary: バージョン一覧の取得
      security: 
        - TrapMemberAuth:
          - read
      operationId: getVersions
      responses:
        200:
          description: 成功
          content:
            application/json:
              schema:
                type: array
                items:
                  $ref: '#/components/schemas/Version'
        500:
          description: 失敗
  /versions/{launcherVersionID}:
    parameters:
      - $ref: '#/components/parameters/launcherVersionID'
    get:
      tags:
        - version
      summary: バージョンの詳細情報の取得
      security: 
        - TrapMemberAuth:
          - read
        - LauncherAuth: []
      operationId: getVersion
      responses:
        200:
          description: 成功
          content:
            application/json:
              schema:
                $ref: '#/components/schemas/VersionDetails'
        500:
          description: 失敗
  /versions/{launcherVersionID}/game:
    parameters:
      - $ref: '#/components/parameters/launcherVersionID'
    post:
      tags:
        - version
      summary: バージョンへのゲームの追加
      security: 
        - TrapMemberAuth:
          - read
        - AdminAuth: []
      operationId: postGameToVersion
      requestBody:
        required: true
        content:
          application/json:
            schema:
              type: array
              items:
                description: ゲームのUUID
                type: string
      responses:
        200:
          description: 成功
          content:
            application/json:
              schema:
                $ref: '#/components/schemas/Version'
        500:
          description: 失敗
  /versions/check:
    get:
      tags:
        - version
      summary: ブラウザゲーム以外のゲームのID、MD5、ゲームの種類、更新日の一覧
      security: 
        - LauncherAuth: []
      operationId: getCheckList
      parameters:
        - $ref: '#/components/parameters/sessions'
        - $ref: '#/components/parameters/operatingSystem'
      responses:
        200:
          description: 成功時のレスポンス
          content:
            application/json:
              schema:
                type: array
                items:
                  $ref: '#/components/schemas/CheckItem'
        500:
          description: 失敗時のレスポンス
  /versions/question:
    get:
      tags:
        - version
      summary: 質問の取得
      security: 
        - TrapMemberAuth:
          - read
        - LauncherAuth: []
      operationId: getQuestions
      parameters:
        - $ref: '#/components/parameters/sessions'
      responses:
        200:
          description: 成功
          content:
            application/json:
              schema:
                type: array
                items:
                  $ref: '#/components/schemas/Question'
        500:
          description: 失敗
  /questions:
    post:
      tags:
        - question
      summary: 質問を作成
      security: 
        - TrapMemberAuth:
          - read
        - AdminAuth: []
      operationId: postQuestion
      requestBody:
        required: true
        content:
          application/json:
            schema:
              type: array
              items:
                $ref: '#/components/schemas/NewQuestion'
      responses:
        200:
          description: 成功
          content:
            application/json:
              schema:
                type: array
                items:
                  $ref: '#/components/schemas/Question'
        500:
          description: 失敗
  /questions/{questionID}:
    parameters:
      - $ref: '#/components/parameters/questionID'
    delete:
      tags:
        - question
      summary: 質問の削除
      security: 
        - TrapMemberAuth:
          - read
        - AdminAuth: []
      operationId: deleteQuestion
      responses:
        200:
          description: 成功
        500:
          description: 失敗
  /responses:
    post:
      tags:
        - response
      summary: 新しい回答を作成します．
      security: 
        - LauncherAuth: []
      operationId: postResponse
      parameters:
        - $ref: '#/components/parameters/sessions'
      requestBody:
        required: true
        content:
          application/json:
            schema:
              $ref: '#/components/schemas/NewResponse'
      responses:
        200:
          description: 成功
          content:
            application/json:
              schema:
                $ref: '#/components/schemas/NewResponse'
        500:
          description: 失敗
  /responses/{launcherVersionID}:
    parameters:
      - $ref: '#/components/parameters/launcherVersionID'
    get:
      tags:
        - response
      summary: 回答の統計情報を取得
      security: 
        - TrapMemberAuth:
          - read
      operationId: getResponse
      parameters:
        - name: require
          in: query
          required: false
          description: 指定の要素のみ返す。指定なしではすべての要素を返す。（answer,game,remark）
          schema:
            type: string
      responses:
        200:
          description: 成功
          content:
            application/json:
              schema:
                $ref: '#/components/schemas/ResponseCalc'
        500:
          description: 失敗
  /seats/{seatID}:
    parameters:
      - $ref: '#/components/parameters/seatID'
    post:
      tags:
        - seat
      summary: 着席
      security: 
        - TrapMemberAuth:
          - read
      operationId: postFixSeat
      responses:
        200:
          description: 成功
        500:
          description: 失敗
    delete:
      tags:
        - seat
      summary: 離席
      security: 
        - TrapMemberAuth:
          - read
      operationId: deleteFixSeat
      responses:
        200:
          description: 成功
        500:
          description: 失敗
  /seats:
    get:
      tags:
        - seat
      summary: 席の状態の取得
      security: 
        - TrapMemberAuth:
          - read
      operationId: getSeat
      responses:
        200:
          description: 成功
          content:
            application/json:
              schema:
                description: 状態inの席の一覧を取得します。
                type: array
                items:
                  type: integer
                  description: 埋まっている席のIDの一覧
        500:
          description: 失敗
    post:
      tags:
        - seat
      summary: 着席
      security: 
        - LauncherAuth: []
      operationId: postSeat
      parameters:
        - $ref: '#/components/parameters/sessions'
      responses:
        200:
          description: 成功
        500:
          description: 失敗
    delete:
      tags:
        - seat
      summary: 離席
      security: 
        - LauncherAuth: []
      operationId: deleteSeat
      parameters:
        - $ref: '#/components/parameters/sessions'
      responses:
        200:
          description: 成功
        500:
          description: 失敗

components:
  securitySchemes:
    TrapMemberAuth:
      type: oauth2
      description: traQのOAuth
      flows:
        authorizationCode:
          authorizationUrl: https://q.trap.jp/api/1.0/oauth2/authorize
          tokenUrl: https://q.trap.jp/api/1.0/oauth2/token
          scopes:
            read: traQの読み取り権限
    GameMaintainerAuth:
      type: apiKey
      description: ゲーム管理者の認証
      in: cookie
      name: userId
    GameOwnerAuth:
      type: apiKey
      description: ゲーム管理者の認証
      in: cookie
      name: userID
    AdminAuth:
      type: apiKey
      description: ランチャー管理者の認証
      in: cookie
      name: userID
    LauncherAuth:
      type: http
      description: ランチャーの認証
      scheme: basic
  parameters:
    sessions:
      name: sessions
      in: cookie
      required: false
      schema:
        type: string
    userID:
      name: userID
      in: cookie
      required: true
      schema:
        type: string
    userName:
      name: userName
      in: cookie
      required: true
      schema:
        type: string
    versionID:
      name: versionID
      in: cookie
      required: false
      schema:
        type: integer
    operatingSystem:
      name: operatingSystem
      description: osのパラメーター(mac,windows)
      in: query
      required: true
      schema:
        type: string
    accessToken:
      name: accessToken
      in: cookie
      required: true
      schema:
        type: string
    launcherVersionID:
      name: launcherVersionID
      in: path
      description: ランチャーのバージョンのID
      required: true
      schema:
        type: integer
    gameID:
      description: ゲームのUUID
      name: gameID
      in: path
      required: true
      schema:
        type: string
    gameVersionID:
      description: ゲームのバージョンのID
      name: gameVersionID
      in: path
      required: true
      schema:
        type: integer
    questionID:
      description: 質問のID
      name: questionID
      in: path
      required: true
      schema:
        type: integer
    responseID:
      description: 回答のUUID
      name: responseID
      in: path
      required: true
      schema:
        type: string
    seatID:
      description: 席のID
      name: seatID
      in: path
      required: true
      schema:
        type: integer
  schemas:
    User:
      description: ユーザー
      type: object
      properties:
        id:
          description: traQのID（UUID）
          type: string
          example: mazrean
        name:
          description: traQID（UUIDでない方）
          type: string
          example: eb4a287d-15d9-4f12-8fff-bd088b12ba80
    CheckItem:
      type: object
      description: ゲームの更新・破損のチェック用リスト
      properties:
        id:
          type: string
          example: eb4a287d-15d9-4f12-8fff-bd088b12ba80
        md5:
          type: string
          example: 58ad520a63a9cc3e088155d79e8f2eec
        type:
          description: ゲームの種類（url,jar,windows,mac）
          type: string
          example: url
        bodyUpdatedAt:
          description: ゲーム本体の更新日時
          type: string
          format: date-time
          example: "2019-09-25T09:51:31Z"
        imgUpdatedAt:
          description: 画像の更新日時
          type: string
          format: date-time
          example: "2019-09-25T09:51:31Z"
        movieUpdatedAt:
          description: 動画の更新日時
          type: string
          format: date-time
          example: "2019-09-25T09:51:31Z"
    NewGameMeta:
      description: 新しいゲームの名前
      type: object
      properties:
        name:
          description: 修正後のゲームの名前
          type: string
          example: "after_game_name"
        description:
          description: 修正後のゲームの説明文
          type: string
          example: "before_game_name"
    GameMeta:
      description: ゲーム名とID
      type: object
      properties:
        id:
          description: 追加されたゲームのUUID
          type: string
          example: "eb4a287d-15d9-4f12-8fff-bd088b12ba80"
        name:
          description: 追加されたゲームの名前
          type: string
          example: "Flythm"
        description:
          description: 追加されたゲームの説明
          type: string
          example: 弾幕ゲーです。みんなやってね！
        createdAt:
          description: ゲームの追加された時刻
          type: string
          format: date-time
          example: "2019-09-25T09:51:31Z"
    Game:
      description: ゲーム
      type: object
      properties:
        id:
          description: ゲームのUUID
          type: string
          example: eb4a287d-15d9-4f12-8fff-bd088b12ba80
        name:
          description: ゲーム名
          type: string
          example: "Flythm"
        createdAt:
          description: ゲームの登録時刻
          type: string
          format: date-time
          example: "2019-09-25T09:51:31Z"
        version:
          description: ゲームの最新バージョン
          $ref: '#/components/schemas/GameVersion'
    NewGameVersion:
      description: 新しいゲームのバージョン
      type: object
      properties:
        name:
          description: 名前
          type: string
          example: "Flythm"
        description:
          description: バージョンの説明
          type: string
          example: ダッシュ機能追加した
    GameVersion:
      description: ゲームのバージョン
      type: object
      properties:
        id:
          description: ID
          type: integer
          example: 0
        name:
          description: 名前
          type: string
          example: v1.0.0
        description:
          description: バージョンの説明
          type: string
          example: ダッシュ機能追加した
        createdAt:
          description: 登録時刻
          type: string
          format: date-time
          example: "2019-09-25T09:51:31Z"
    GameVersionWithAssets:
      description: アセット入のゲームのバージョン
      type: object
      properties:
        id:
          description: ID
          type: integer
          example: 0
        name:
          description: 名前
          type: string
          example: "Flythm"
        description:
          description: バージョンの説明
          type: string
          example: ダッシュ機能追加した
        createdAt:
          description: 登録時刻
          type: string
          format: date-time
          example: "2019-09-25T09:51:31Z"
    NewGameFile:
      description: 新しいゲームのファイル
      type: object
      properties:
        type:
          description: ゲームの種類（jar,windows,mac）
          type: string
          example: jar
        file:
          description: ゲームのファイル
          type: string
          format: binary
    NewGameURL:
      description: 新しいゲームのURL
      type: string
      example: https://flythm.trap.games/
    GameAsset:
      description: ゲームのファイル・URLの情報
      type: object
      properties:
        id:
          description: アセットのID
          type: integer
          example: 0
        type:
          description: ゲームの種類（url,jar,windows,mac）
          type: string
          example: url
        url:
          description: ゲームのURL（タイプがURL以外のときはなし）
          type: string
          example: "https://flythm.trap.games/"
    GameFile:
      description: ゲームのファイルの情報
      type: object
      properties:
        id:
          description: アセットのID
          type: integer
          example: 1
        type:
          description: ゲームの種類（jar,windows,mac）
          type: string
          example: jar
    GameURL:
      description: ゲームのURLの情報
      type: object
      properties:
        id:
          description: アセットのID
          type: integer
          example: 1
        url:
          description: ゲームのURL（タイプがURL以外のときはなし）
          type: string
          example: https://flythm.trap.games/
    NewVersion:
      description: 新しいランチャーのバージョンの名前
      type: string
      example: ko-daisai
    Version:
      description: ランチャーのバージョン
      type: object
      properties:
        id:
          description: ID
          type: integer
          example: 1
        name:
          description: 名前
          type: string
          example: ko-daisai
        games:
          type: array
          items:
            description: 入れるゲームのUUID
            type: string
            example: eb4a287d-15d9-4f12-8fff-bd088b12ba80
        createdAt:
          description: 登録時刻
          type: string
          format: date-time
          example: "2019-09-25T09:51:31Z"
    VersionMeta:
      description: ランチャーのバージョンの簡易的な情報
      type: object
      properties:
        id:
          description: ID
          type: integer
          example: 1
        name:
          description: 名前
          type: string
          example: ko-daisai
        createdAt:
          description: 登録時刻
          type: string
          format: date-time
          example: "2019-09-25T09:51:31Z"
    VersionDetails:
      description: ランチャーのバージョン詳細
      type: object
      properties:
        id:
          description: ID
          type: integer
          example: 1
        name:
          description: 名前
          type: string
          example: Flythm
        games:
          type: array
          items:
            description: 入れるゲームのUUID
            type: string
            example: eb4a287d-15d9-4f12-8fff-bd088b12ba80
        questions:
          type: array
          items:
            $ref: '#/components/schemas/Question'
        createdAt:
          description: 登録時刻
          type: string
          format: date-time
          example: "2019-09-25T09:51:31Z"
    NewQuestion:
      description: 新しい質問
      type: object
      properties:
        versionId:
          description: 質問を追加するランチャーのバージョンのID
          type: integer
          example: 1
        type:
          description: 質問の種類（radio,checkbox,text）
          type: string
          example: radio
        content:
          description: 質問文
          type: string
          example: 使っていて不快だった点はありますか？
        options:
          description: 選択肢（種類がtextのときはなし）
          type: array
          items:
            type: string
            example: "ある"
        required:
          description: 回答が必須かどうか
          type: boolean
          example: true
    Question:
      type: object
      description: 質問
      properties:
        id:
          description: 質問のID
          type: integer
          example: 1
        type:
          description: 質問の種類
          type: string
          example: radio
        content:
          description: 質問文
          type: string
          example: 使っていて不快だった点はありますか？
        options:
          description: 選択肢（typeがtextの場合は空）
          type: array
          items:
            $ref: '#/components/schemas/QuestionOption'
        required:
          description: 回答が必須か
          type: boolean
          example: true
        createdAt:
          description: 質問の作成時刻
          type: string
          format: date-time
          example: "2019-09-25T09:51:31Z"
    QuestionOption:
      type: object
      description: 質問の選択肢
      properties:
        id:
          description: 選択肢のid
          type: integer
          example: 1
        label:
          description: 選択肢のラベル
          type: string
          example: はい
    NewResponse:
      type: object
      description: 新しい回答
      properties:
        id:
          description: クライアントのUUID
          type: string
          example: eb4a287d-15d9-4f12-8fff-bd088b12ba80
        answers:
          description: バージョンごとの質問に対する回答
          type: array
          items:
            $ref: '#/components/schemas/Answer'
        gameRatings:
          description: ゲームに対する評価
          type: array
          items:
            $ref: '#/components/schemas/GameRating'
        remark:
          description: 自由記述欄
          type: string
          example: 特に何もありません
    Response:
      description: 回答
      type: object
      properties:
        id:
          description: クライアントのUUID
          type: string
          example: eb4a287d-15d9-4f12-8fff-bd088b12ba80
        answers:
          description: バージョンごとの質問に対する回答
          type: array
          items:
            $ref: '#/components/schemas/Answer'
        gameRatings:
          description: ゲームに対する評価
          type: array
          items:
            $ref: '#/components/schemas/GameRating'
        remark:
          description: 自由記述欄
          type: string
          example: 特に何もありません
        createdAt:
          description: 回答時刻
          type: string
          format: date-time
          example: "2019-09-25T09:51:31Z"
    ResponseCalc:
      type: object
      description: 回答
      properties:
        id:
          description: クライアントのUUID
          type: string
          example: eb4a287d-15d9-4f12-8fff-bd088b12ba80
        answer:
          $ref: '#/components/schemas/AnswerCalc'
        game:
          $ref: '#/components/schemas/GameCalc'
        remark:
          description: 自由記述欄
          type: array
          items:
            type: string
            example: 特に何もありません
    Answer:
      type: object
      description: バージョンごとの質問に対する回答
      properties:
        id:
          description: 質問のID
          type: integer
          example: 1
        contents:
          description: 回答の配列（チェックボックスの場合のみ複数）
          type: object
          properties:
            text:
              description: 質問のtypeがtextのとき
              type: string
              example: 面白かった
            options:
              description: 質問のtypeがtext以外のとき
              type: array
              items:
                description: 選択肢のid
                type: integer
                example: 0
    AnswerCalc:
      type: object
      description: 質問に対する回答の統計
      properties:
        id:
          description: 質問のID
          type: integer
          example: 1
        contents:
          description: それぞれの回答とその回答数
          type: array
          items:
            type: object
            properties:
                answer:
                  type: string
                  example: 面白かった
                num:
                  type: integer
                  example: 5
    GameRating:
      type: object
      description: ゲームの評価
      properties:
        id:
          description: ゲームのUUID
          type: string
        rate:
          description: 星の数
          maximum: 5
          minimum: 1
          type: number
          format: double
          example: 2.5
        time:
          description: プレイ時間(ms)
          type: integer
          example: 500000
    GameCalc:
      type: object
      description: ゲームの評価の統計
      properties:
        id:
          description: ゲームのUUID
          type: string
          example: eb4a287d-15d9-4f12-8fff-bd088b12ba80
        rate:
          description: 星の数
          type: array
          items:
            type: object
            properties:
              star:
                type: integer
                example: 5
              num:
                type: integer
                example: 5
        rateAve:
          description: 星の数の平均
          type: integer
          example: 3
        time:
          description: プレイ時間(ms)の平均
          type: integer
<<<<<<< HEAD
    Owner:
      type: object
      properties:
        id:
          description: traQID（UUID）
          type: string
        name:
          description: traQID（UUIDでない方）
          type: string
        role:
          description: 権限（0:ゲームの更新の権限のみ,1:ゲームの更新と更新権限を持つ使途の追加の権限を持つ）
          type: integer
=======
          example: 500000
>>>>>>> 396cad25
<|MERGE_RESOLUTION|>--- conflicted
+++ resolved
@@ -1446,7 +1446,7 @@
         time:
           description: プレイ時間(ms)の平均
           type: integer
-<<<<<<< HEAD
+          example: 500000
     Owner:
       type: object
       properties:
@@ -1458,7 +1458,4 @@
           type: string
         role:
           description: 権限（0:ゲームの更新の権限のみ,1:ゲームの更新と更新権限を持つ使途の追加の権限を持つ）
-          type: integer
-=======
-          example: 500000
->>>>>>> 396cad25
+          type: integer