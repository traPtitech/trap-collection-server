openapi: 3.0.2
servers:
  - url: https://collection.trap.jp/api
info:
  description: 'traPCollectionのAPI'
  version: '1.0.0'
  title: 'traPCollection API'
  contact:
    name: traP
    url: 'https://github.com/traPtitech/trap-collection-server'
tags:
  - name: oauth2
  - name: user
  - name: game
  - name: version
  - name: response
  - name: question
  - name: seat
security:
  - TrapMemberAuth:
      - read
  - LauncherAuth: []
paths:
  /oauth2/callback:
    parameters:
      - $ref: '#/components/parameters/sessions'
      - name: code
        in: query
        required: true
        description: OAuth2.0のcode
        schema:
          type: string
    get:
      tags:
        - oauth2
      summary: OAuthのコールバック
      description: OAuthのコールバック
      operationId: callback
      responses:
        "200":
          description: 成功
        "302":
          description: 失敗時。認証ページへリダイレクト
  /oauth2/generate/code:
    parameters:
      - $ref: '#/components/parameters/sessions'
    get:
      tags:
        - oauth2
      summary: OAuthのcode_challengeとかの取得
      description: OAuthのcode_challengeとかの取得
      operationId: getGeneratedCode
      responses:
        "200":
          description: 成功
          content:
            application/json:
              schema:
                type: object
                properties:
                  code_challenge:
                    type: string
                  code_challenge_method:
                    type: string
                  client_id:
                    type: string
                  response_type:
                    type: string
        "500":
          description: 失敗
  /oauth2/logout:
    post:
      tags:
        - oauth2
      summary: traP Collectionのログアウト
      description: traP Collectionのログアウト
      security:
        - TrapMemberAuth:
            - read
      operationId: postLogout
      parameters:
        - $ref: '#/components/parameters/sessions'
      responses:
        "200":
          description: 成功
        "500":
          description: 失敗
  /users/me:
    get:
      tags:
        - user
      summary: 自分の情報の取得
      description: 自分の情報の取得
      security:
        - TrapMemberAuth:
            - read
      operationId: getMe
      parameters:
        - $ref: '#/components/parameters/sessions'
      responses:
        "200":
          description: 成功
          content:
            application/json:
              schema:
                $ref: '#/components/schemas/User'
        "500":
          description: 失敗
  /users:
    get:
      tags:
        - user
      summary: traQの全ユーザー取得
      description: traQの全ユーザー取得
      security:
        - TrapMemberAuth:
            - read
      operationId: getUsers
      parameters:
        - $ref: '#/components/parameters/sessions'
      responses:
        "200":
          description: 成功
          content:
            application/json:
              schema:
                type: array
                items:
                  $ref: '#/components/schemas/User'
        "500":
          description: 失敗
  /games:
    post:
      tags:
        - game
      summary: ゲームの追加
      description: ゲームの追加
      security:
        - TrapMemberAuth:
            - read
      operationId: postGame
      parameters:
        - $ref: '#/components/parameters/sessions'
      requestBody:
        content:
          application/json:
            schema:
              $ref: '#/components/schemas/NewGameMeta'
      responses:
        "200":
          description: 成功
          content:
            application/json:
              schema:
                $ref: '#/components/schemas/GameMeta'
        "500":
          description: 失敗
    get:
      tags:
        - game
      summary: ゲーム一覧の取得
      description: ゲーム一覧の取得
      parameters:
        - name: all
          description: trueですべてのゲーム、そうでないとき自分がadminまたはmaintainerのゲーム
          in: query
          required: false
          schema:
            type: boolean
        - $ref: '#/components/parameters/sessions'
<<<<<<< HEAD
      security: 
=======
      security:
>>>>>>> acb70429
        - TrapMemberAuth:
            - read
      operationId: getGames
      responses:
        "200":
          description: 成功
          content:
            application/json:
              schema:
                type: array
                items:
                  $ref: '#/components/schemas/Game'
        "500":
          description: 失敗
  /games/{gameID}:
    parameters:
      - $ref: '#/components/parameters/gameID'
    delete:
      tags:
        - game
      summary: ゲームの削除
      description: ゲームの削除
      security:
        - TrapMemberAuth:
            - read
        - GameMaintainerAuth: []
      operationId: deleteGames
      responses:
        "200":
          description: 成功
        "500":
          description: 失敗
  /games/{gameID}/info:
    parameters:
      - $ref: '#/components/parameters/gameID'
    get:
      tags:
        - game
      summary: ゲーム情報の取得
      description: ゲーム情報の取得
      security:
        - TrapMemberAuth:
            - read
        - LauncherAuth: []
      operationId: getGame
      responses:
        "200":
          description: 成功
          content:
            application/json:
              schema:
                $ref: '#/components/schemas/Game'
        "500":
          description: 失敗
    put:
      tags:
        - game
      summary: ゲームの情報の修正
      description: ゲームの情報の修正
      security:
        - TrapMemberAuth:
            - read
        - GameMaintainerAuth: []
      operationId: putGame
      requestBody:
        content:
          application/json:
            schema:
              $ref: '#/components/schemas/NewGameMeta'
      responses:
        "200":
          description: 成功
          content:
            application/json:
              schema:
                $ref: '#/components/schemas/GameMeta'
        "500":
          description: 失敗
  /games/{gameID}/image:
    parameters:
      - $ref: '#/components/parameters/gameID'
    post:
      tags:
        - game
      summary: ゲームの画像の変更
      description: ゲームの画像の変更
      security:
        - TrapMemberAuth:
            - read
        - GameMaintainerAuth: []
      operationId: putImage
      requestBody:
        content:
          image/jpeg:
            schema:
              type: string
              format: binary
          image/png:
            schema:
              type: string
              format: binary
      responses:
        "200":
          description: 成功
        "500":
          description: 失敗
    get:
      tags:
        - game
      summary: ゲームの画像の取得
      description: ゲームの画像の取得
      security:
        - TrapMemberAuth:
            - read
        - LauncherAuth: []
      operationId: getImage
      responses:
        "200":
          description: 成功
          content:
            image/jpeg:
              schema:
                type: string
                format: binary
            image/png:
              schema:
                type: string
                format: binary
        "500":
          description: 失敗
  /games/{gameID}/video:
    parameters:
      - $ref: '#/components/parameters/gameID'
    post:
      tags:
        - game
      summary: ゲームの動画の変更
      description: ゲームの動画の変更
      security:
        - TrapMemberAuth:
            - read
        - GameMaintainerAuth: []
      operationId: postVideo
      requestBody:
        content:
          video/mp4:
            schema:
              type: string
              format: binary
      responses:
        "200":
          description: 成功
        "500":
          description: 失敗
    get:
      tags:
        - game
      summary: ゲームの動画の取得
      description: ゲームの動画の取得
      security:
        - TrapMemberAuth:
            - read
        - LauncherAuth: []
      operationId: getVideo
      responses:
        "200":
          description: 成功
          content:
            video/mp4:
              schema:
                type: string
                format: binary
        "500":
          description: 失敗
  /games/{gameID}/maintainers:
    parameters:
      - $ref: '#/components/parameters/gameID'
    post:
      tags:
        - game
      summary: ゲームのバージョン更新権限保持者の追加
      description: ゲームのバージョン更新権限保持者の追加
      parameters:
        - $ref: '#/components/parameters/sessions'
      security:
        - TrapMemberAuth:
            - read
        - GameMaintainerAuth: []
      operationId: postMaintainer
      requestBody:
        content:
          application/json:
            schema:
              $ref: '#/components/schemas/Maintainers'
      responses:
        "200":
          description: 成功
        "500":
          description: 失敗
    get:
      tags:
        - game
      summary: ゲームの管理者の取得
      description: ゲームの管理者の取得
      parameters:
        - $ref: '#/components/parameters/sessions'
      security:
        - TrapMemberAuth:
            - read
      operationId: getMaintainer
      responses:
        "200":
          description: 成功
          content:
            application/json:
              schema:
                type: array
                items:
                  $ref: '#/components/schemas/Maintainer'
        "500":
          description: 失敗
  /games/{gameID}/version:
    parameters:
      - $ref: '#/components/parameters/gameID'
    post:
      tags:
        - game
      summary: ゲームのバージョンの作成
      description: ゲームのバージョンの作成
      security:
        - TrapMemberAuth:
            - read
        - GameMaintainerAuth: []
      operationId: postGameVersion
      requestBody:
        content:
          application/json:
            schema:
              $ref: '#/components/schemas/NewGameVersion'
      responses:
        "200":
          description: 成功
          content:
            application/json:
              schema:
                $ref: '#/components/schemas/GameVersion'
        "500":
          description: 失敗
    get:
      tags:
        - game
      summary: ゲームのバージョン一覧の取得
      description: ゲームのバージョン一覧の取得
      security:
        - TrapMemberAuth:
            - read
      operationId: getGameVersion
      responses:
        "200":
          description: 成功
          content:
            application/json:
              schema:
                type: array
                items:
                  $ref: '#/components/schemas/GameVersion'
        "500":
          description: 失敗
  /games/asset/{gameID}/file:
    parameters:
      - $ref: '#/components/parameters/gameID'
    post:
      tags:
        - game
      summary: ゲームの最新バージョンへのファイルの追加
      description: ゲームの最新バージョンへのファイルの追加
      security:
        - TrapMemberAuth:
            - read
        - GameMaintainerAuth: []
      operationId: postFile
      requestBody:
        content:
          multipart/form-data:
            schema:
              $ref: '#/components/schemas/NewGameFile'
      responses:
        "200":
          description: 成功
          content:
            application/json:
              schema:
                $ref: '#/components/schemas/GameFile'
        "400":
          description: 既に同じタイプのファイルがある
        "500":
          description: 失敗
    get:
      tags:
        - game
      summary: ゲームの最新バージョンのファイルの取得
      description: ゲームの最新バージョンのファイルの取得
      security:
        - TrapMemberAuth:
            - read
        - LauncherAuth: []
      operationId: getGameFile
      parameters:
        - $ref: '#/components/parameters/operatingSystem'
      responses:
        "200":
          description: 成功
          content:
            application/octet-stream:
              schema:
                type: string
                format: binary
        "500":
          description: 失敗
  /games/asset/{gameID}/url:
    parameters:
      - $ref: '#/components/parameters/gameID'
    post:
      tags:
        - game
      summary: ゲームの最新バージョンへのURLの追加
      description: ゲームの最新バージョンへのURLの追加
      security:
        - TrapMemberAuth:
            - read
        - GameMaintainerAuth: []
      operationId: postURL
      requestBody:
        content:
          application/json:
            schema:
              $ref: '#/components/schemas/NewGameURL'
      responses:
        "200":
          description: 成功
          content:
            application/json:
              schema:
                $ref: '#/components/schemas/GameURL'
        "400":
          description: 既に同じタイプのファイルがある
        "500":
          description: 失敗
    get:
      tags:
        - game
      summary: ゲームの最新バージョンのURLの取得
      description: ゲームの最新バージョンのURLの取得
      security:
        - TrapMemberAuth:
            - read
        - LauncherAuth: []
      operationId: getGameURL
      responses:
        "200":
          description: 成功
          content:
            application/json:
              schema:
                type: string
        "500":
          description: 失敗
  /versions:
    post:
      tags:
        - version
      summary: 新しいバージョンの作成
      description: 新しいバージョンの作成
      security:
        - TrapMemberAuth:
            - read
        - AdminAuth: []
      operationId: postVersion
      requestBody:
        required: true
        content:
          application/json:
            schema:
              $ref: '#/components/schemas/NewVersion'
      responses:
        "200":
          description: 成功
          content:
            application/json:
              schema:
                $ref: '#/components/schemas/VersionMeta'
        "500":
          description: 失敗
    get:
      tags:
        - version
      summary: バージョン一覧の取得
      description: バージョン一覧の取得
      security:
        - TrapMemberAuth:
            - read
      operationId: getVersions
      responses:
        "200":
          description: 成功
          content:
            application/json:
              schema:
                type: array
                items:
                  $ref: '#/components/schemas/Version'
        "500":
          description: 失敗
  /versions/{launcherVersionID}:
    parameters:
      - $ref: '#/components/parameters/launcherVersionID'
    get:
      tags:
        - version
      summary: バージョンの詳細情報の取得
      description: バージョンの詳細情報の取得
      security:
        - TrapMemberAuth:
            - read
        - LauncherAuth: []
      operationId: getVersion
      responses:
        "200":
          description: 成功
          content:
            application/json:
              schema:
                $ref: '#/components/schemas/VersionDetails'
        "500":
          description: 失敗
  /versions/{launcherVersionID}/game:
    parameters:
      - $ref: '#/components/parameters/launcherVersionID'
    post:
      tags:
        - version
      summary: バージョンへのゲームの追加
      description: バージョンへのゲームの追加
      security:
        - TrapMemberAuth:
            - read
        - AdminAuth: []
      operationId: postGameToVersion
      requestBody:
        required: true
        content:
          application/json:
            schema:
              type: array
              items:
                description: ゲームのUUID
                type: string
      responses:
        "200":
          description: 成功
          content:
            application/json:
              schema:
                $ref: '#/components/schemas/Version'
        "500":
          description: 失敗
  /versions/check:
    get:
      tags:
        - version
      summary: ブラウザゲーム以外のゲームのID、MD5、ゲームの種類、更新日の一覧
      description: ブラウザゲーム以外のゲームのID、MD5、ゲームの種類、更新日の一覧
      security:
        - LauncherAuth: []
      operationId: getCheckList
      parameters:
        - $ref: '#/components/parameters/sessions'
        - $ref: '#/components/parameters/operatingSystem'
      responses:
        "200":
          description: 成功時のレスポンス
          content:
            application/json:
              schema:
                type: array
                items:
                  $ref: '#/components/schemas/CheckItem'
        "500":
          description: 失敗時のレスポンス
  /versions/question:
    get:
      tags:
        - version
      summary: 質問の取得
      description: 質問の取得
      security:
        - TrapMemberAuth:
            - read
        - LauncherAuth: []
      operationId: getQuestions
      parameters:
        - $ref: '#/components/parameters/sessions'
      responses:
        "200":
          description: 成功
          content:
            application/json:
              schema:
                type: array
                items:
                  $ref: '#/components/schemas/Question'
        "500":
          description: 失敗
  /questions:
    post:
      tags:
        - question
      summary: 質問を作成
      description: 質問を作成
      security:
        - TrapMemberAuth:
            - read
        - AdminAuth: []
      operationId: postQuestion
      requestBody:
        required: true
        content:
          application/json:
            schema:
              type: array
              items:
                $ref: '#/components/schemas/NewQuestion'
      responses:
        "200":
          description: 成功
          content:
            application/json:
              schema:
                type: array
                items:
                  $ref: '#/components/schemas/Question'
        "500":
          description: 失敗
  /questions/{questionID}:
    parameters:
      - $ref: '#/components/parameters/questionID'
    delete:
      tags:
        - question
      summary: 質問の削除
      description: 質問の削除
      security:
        - TrapMemberAuth:
            - read
        - AdminAuth: []
      operationId: deleteQuestion
      responses:
        "200":
          description: 成功
        "500":
          description: 失敗
  /responses:
    post:
      tags:
        - response
      summary: 新しい回答を作成します．
      description: 新しい回答を作成します．
      security:
        - LauncherAuth: []
      operationId: postResponse
      parameters:
        - $ref: '#/components/parameters/sessions'
      requestBody:
        required: true
        content:
          application/json:
            schema:
              $ref: '#/components/schemas/NewResponse'
      responses:
        "200":
          description: 成功
          content:
            application/json:
              schema:
                $ref: '#/components/schemas/NewResponse'
        "500":
          description: 失敗
  /responses/{launcherVersionID}:
    parameters:
      - $ref: '#/components/parameters/launcherVersionID'
    get:
      tags:
        - response
      summary: 回答の統計情報を取得
      description: 回答の統計情報を取得
      security:
        - TrapMemberAuth:
            - read
      operationId: getResponse
      parameters:
        - name: require
          in: query
          required: false
          description: 指定の要素のみ返す。指定なしではすべての要素を返す。（answer,game,remark）
          schema:
            type: string
      responses:
        "200":
          description: 成功
          content:
            application/json:
              schema:
                $ref: '#/components/schemas/ResponseCalc'
        "500":
          description: 失敗
  /seats/{seatID}:
    parameters:
      - $ref: '#/components/parameters/seatID'
    post:
      tags:
        - seat
      summary: 着席
      description: 着席
      security:
        - TrapMemberAuth:
            - read
      operationId: postFixSeat
      responses:
        "200":
          description: 成功
        "500":
          description: 失敗
    delete:
      tags:
        - seat
      summary: 離席
      description: 離席
      security:
        - TrapMemberAuth:
            - read
      operationId: deleteFixSeat
      responses:
        "200":
          description: 成功
        "500":
          description: 失敗
  /seats:
    get:
      tags:
        - seat
      summary: 席の状態の取得
      description: 席の状態の取得
      security:
        - TrapMemberAuth:
            - read
      operationId: getSeat
      responses:
        "200":
          description: 成功
          content:
            application/json:
              schema:
                description: 状態inの席の一覧を取得します。
                type: array
                items:
                  type: integer
                  description: 埋まっている席のIDの一覧
        "500":
          description: 失敗
    post:
      tags:
        - seat
      summary: 着席
      description: 着席
      security:
        - LauncherAuth: []
      operationId: postSeat
      parameters:
        - $ref: '#/components/parameters/sessions'
      responses:
        "200":
          description: 成功
        "500":
          description: 失敗
    delete:
      tags:
        - seat
      summary: 離席
      description: 離席
      security:
        - LauncherAuth: []
      operationId: deleteSeat
      parameters:
        - $ref: '#/components/parameters/sessions'
      responses:
        "200":
          description: 成功
        "500":
          description: 失敗

components:
  securitySchemes:
    TrapMemberAuth:
      type: oauth2
      description: traQのOAuth
      flows:
        authorizationCode:
          authorizationUrl: https://q.trap.jp/api/1.0/oauth2/authorize
          tokenUrl: https://q.trap.jp/api/1.0/oauth2/token
          scopes:
            read: traQの読み取り権限
    GameMaintainerAuth:
      type: apiKey
      description: ゲーム管理者の認証
      in: cookie
      name: userId
    GameOwnerAuth:
      type: apiKey
      description: ゲーム管理者の認証
      in: cookie
      name: userID
    AdminAuth:
      type: apiKey
      description: ランチャー管理者の認証
      in: cookie
      name: userID
    LauncherAuth:
      type: http
      description: ランチャーの認証
      scheme: basic
  parameters:
    sessions:
      name: sessions
      in: cookie
      required: false
      schema:
        type: string
    userID:
      name: userID
      in: cookie
      required: true
      schema:
        type: string
    userName:
      name: userName
      in: cookie
      required: true
      schema:
        type: string
    versionID:
      name: versionID
      in: cookie
      required: false
      schema:
        type: integer
    operatingSystem:
      name: operatingSystem
      description: osのパラメーター(mac,windows)
      in: query
      required: true
      schema:
        type: string
    accessToken:
      name: accessToken
      in: cookie
      required: true
      schema:
        type: string
    launcherVersionID:
      name: launcherVersionID
      in: path
      description: ランチャーのバージョンのID
      required: true
      schema:
        type: integer
    gameID:
      name: gameID
      description: ゲームのUUID
      in: path
      required: true
      schema:
        type: string
    gameVersionID:
      description: ゲームのバージョンのID
      name: gameVersionID
      in: path
      required: true
      schema:
        type: integer
    questionID:
      description: 質問のID
      name: questionID
      in: path
      required: true
      schema:
        type: integer
    responseID:
      description: 回答のUUID
      name: responseID
      in: path
      required: true
      schema:
        type: string
    seatID:
      description: 席のID
      name: seatID
      in: path
      required: true
      schema:
        type: integer
  schemas:
    User:
      description: ユーザー
      type: object
      properties:
        id:
          description: traQのID（UUID）
          type: string
          example: mazrean
        name:
          description: traQID（UUIDでない方）
          type: string
          example: eb4a287d-15d9-4f12-8fff-bd088b12ba80
      required:
        - userId
        - name
    CheckItem:
      type: object
      description: ゲームの更新・破損のチェック用リスト
      properties:
        id:
          type: string
          example: eb4a287d-15d9-4f12-8fff-bd088b12ba80
        md5:
          type: string
          example: 58ad520a63a9cc3e088155d79e8f2eec
        type:
          description: ゲームの種類（url,jar,windows,mac）
          type: string
          example: url
        bodyUpdatedAt:
          description: ゲーム本体の更新日時
          type: string
          format: date-time
          example: '2019-09-25T09:51:31Z'
        imgUpdatedAt:
          description: 画像の更新日時
          type: string
          format: date-time
          example: '2019-09-25T09:51:31Z'
        movieUpdatedAt:
          description: 動画の更新日時
          type: string
          format: date-time
<<<<<<< HEAD
          example: "2019-09-25T09:51:31Z"
=======
          example: '2019-09-25T09:51:31Z'
>>>>>>> acb70429
      required:
        - id
        - md5
        - type
        - bodyUpdatedAt
        - imgUpdatedAt
        - movieUpdatedAt
    NewGameMeta:
      description: 新しいゲームの名前
      type: object
      properties:
        name:
          description: 修正後のゲームの名前
          type: string
          example: 'after_game_name'
        description:
          description: 修正後のゲームの説明文
          type: string
<<<<<<< HEAD
          example: "before_game_name"
=======
          example: 'before_game_name'
>>>>>>> acb70429
      required:
        - name
        - description
    GameMeta:
      description: ゲーム名とID
      type: object
      properties:
        id:
          description: 追加されたゲームのUUID
          type: string
          example: 'eb4a287d-15d9-4f12-8fff-bd088b12ba80'
        name:
          description: 追加されたゲームの名前
          type: string
          example: 'Flythm'
        description:
          description: 追加されたゲームの説明
          type: string
          example: 弾幕ゲーです。みんなやってね！
        createdAt:
          description: ゲームの追加された時刻
          type: string
          format: date-time
<<<<<<< HEAD
          example: "2019-09-25T09:51:31Z"
=======
          example: '2019-09-25T09:51:31Z'
>>>>>>> acb70429
      required:
        - id
        - name
        - description
        - createdAt
    Game:
      description: ゲーム
      type: object
      properties:
        id:
          description: ゲームのUUID
          type: string
          example: eb4a287d-15d9-4f12-8fff-bd088b12ba80
        name:
          description: ゲーム名
          type: string
          example: 'Flythm'
        createdAt:
          description: ゲームの登録時刻
          type: string
          format: date-time
          example: '2019-09-25T09:51:31Z'
        version:
          $ref: '#/components/schemas/GameVersion'
      required:
        - id
        - name
        - createdAt
        - version
    NewGameVersion:
      description: 新しいゲームのバージョン
      type: object
      properties:
        name:
          description: 名前
          type: string
          example: 'Flythm'
        description:
          description: バージョンの説明
          type: string
          example: ダッシュ機能追加した
      required:
        - name
        - description
    GameVersion:
      description: ゲームのバージョン
      type: object
      properties:
        id:
          description: ID
          type: integer
          example: 0
        name:
          description: 名前
          type: string
          example: v1.0.0
        description:
          description: バージョンの説明
          type: string
          example: ダッシュ機能追加した
        createdAt:
          description: 登録時刻
          type: string
          format: date-time
          example: '2019-09-25T09:51:31Z'
      required:
        - id
        - name
        - description
        - createdAt
    NewGameFile:
      description: 新しいゲームのファイル
      type: object
      properties:
        type:
          description: ゲームの種類（jar,windows,mac）
          type: string
          example: jar
        file:
          description: ゲームのファイル
          type: string
          format: binary
      required:
        - type
        - file
    NewGameURL:
      description: 新しいゲームのURL
      type: object
      properties:
        url:
          description: URL
          type: string
          example: "https://flythm.trap.games/"
      required:
        - url
    GameFile:
      description: ゲームのファイルの情報
      type: object
      properties:
        id:
          description: アセットのID
          type: integer
          example: 1
        type:
          description: ゲームの種類（jar,windows,mac）
          type: string
          example: jar
      required:
        - id
        - type
    GameURL:
      description: ゲームのURLの情報
      type: object
      properties:
        id:
          description: アセットのID
          type: integer
          example: 1
        url:
          description: ゲームのURL（タイプがURL以外のときはなし）
          type: string
          example: https://flythm.trap.games/
      required:
        - id
        - url
    Maintainers:
      description: 管理者の一覧
      type: object
      properties:
        maintainers:
          type: array
          items:
            description: 権限を与える相手のtraQID（UUID）
            type: string
      required:
        - maintainers
    NewVersion:
      description: 新しいランチャーのバージョンの名前
      type: object
      properties:
        name:
          description: バージョンの名前
          type: string
          example: ko-daisai
    Version:
      description: ランチャーのバージョン
      type: object
      properties:
        id:
          description: ID
          type: integer
          example: 1
        name:
          description: 名前
          type: string
          example: ko-daisai
        games:
          type: array
          items:
            description: 入れるゲームのUUID
            type: string
            example: eb4a287d-15d9-4f12-8fff-bd088b12ba80
        createdAt:
          description: 登録時刻
          type: string
          format: date-time
<<<<<<< HEAD
          example: "2019-09-25T09:51:31Z"
=======
          example: '2019-09-25T09:51:31Z'
>>>>>>> acb70429
      required:
        - id
        - name
        - games
        - createdAt
    VersionMeta:
      description: ランチャーのバージョンの簡易的な情報
      type: object
      properties:
        id:
          description: ID
          type: integer
          example: 1
        name:
          description: 名前
          type: string
          example: ko-daisai
        createdAt:
          description: 登録時刻
          type: string
          format: date-time
<<<<<<< HEAD
          example: "2019-09-25T09:51:31Z"
=======
          example: '2019-09-25T09:51:31Z'
>>>>>>> acb70429
      required:
        - id
        - name
        - createdAt
    VersionDetails:
      description: ランチャーのバージョン詳細
      type: object
      properties:
        id:
          description: ID
          type: integer
          example: 1
        name:
          description: 名前
          type: string
          example: Flythm
        games:
          type: array
          items:
            description: 入れるゲームのUUID
            type: string
            example: eb4a287d-15d9-4f12-8fff-bd088b12ba80
        questions:
          type: array
          items:
            $ref: '#/components/schemas/Question'
        createdAt:
          description: 登録時刻
          type: string
          format: date-time
<<<<<<< HEAD
          example: "2019-09-25T09:51:31Z"
=======
          example: '2019-09-25T09:51:31Z'
>>>>>>> acb70429
      required:
        - id
        - name
        - games
        - questions
        - createdAt
    NewQuestion:
      description: 新しい質問
      type: object
      properties:
        versionId:
          description: 質問を追加するランチャーのバージョンのID
          type: integer
          example: 1
        type:
          description: 質問の種類（radio,checkbox,text）
          type: string
          example: radio
        content:
          description: 質問文
          type: string
          example: 使っていて不快だった点はありますか？
        options:
          description: 選択肢（種類がtextのときはなし）
          type: array
          items:
            type: string
            example: 'ある'
        required:
          description: 回答が必須かどうか
          type: boolean
          example: true
      required:
        - versionId
        - type
        - content
        - options
        - required
    Question:
      type: object
      description: 質問
      properties:
        id:
          description: 質問のID
          type: integer
          example: 1
        type:
          description: 質問の種類
          type: string
          example: radio
        content:
          description: 質問文
          type: string
          example: 使っていて不快だった点はありますか？
        options:
          description: 選択肢（typeがtextの場合は空）
          type: array
          items:
            $ref: '#/components/schemas/QuestionOption'
        required:
          description: 回答が必須か
          type: boolean
          example: true
        createdAt:
          description: 質問の作成時刻
          type: string
          format: date-time
<<<<<<< HEAD
          example: "2019-09-25T09:51:31Z"
=======
          example: '2019-09-25T09:51:31Z'
>>>>>>> acb70429
      required:
        - id
        - type
        - content
        - options
        - required
        - createdAt
    QuestionOption:
      type: object
      description: 質問の選択肢
      properties:
        id:
          description: 選択肢のid
          type: integer
          example: 1
        label:
          description: 選択肢のラベル
          type: string
          example: はい
      required:
        - id
        - label
    NewResponse:
      type: object
      description: 新しい回答
      properties:
        id:
          description: クライアントのUUID
          type: string
          example: eb4a287d-15d9-4f12-8fff-bd088b12ba80
        answers:
          description: バージョンごとの質問に対する回答
          type: array
          items:
            $ref: '#/components/schemas/Answer'
        gameRatings:
          description: ゲームに対する評価
          type: array
          items:
            $ref: '#/components/schemas/GameRating'
        remark:
          description: 自由記述欄
          type: string
          example: 特に何もありません
      required:
        - id
        - answers
        - gameRatings
        - remark
    ResponseCalc:
      type: object
      description: 回答
      properties:
        id:
          description: クライアントのUUID
          type: string
          example: eb4a287d-15d9-4f12-8fff-bd088b12ba80
        answer:
          $ref: '#/components/schemas/AnswerCalc'
        game:
          $ref: '#/components/schemas/GameCalc'
        remark:
          description: 自由記述欄
          type: array
          items:
            type: string
            example: 特に何もありません
      required:
        - id
        - answer
        - game
        - remark
    Answer:
      type: object
      description: バージョンごとの質問に対する回答
      properties:
        id:
          description: 質問のID
          type: integer
          example: 1
        contents:
          description: 回答の配列（チェックボックスの場合のみ複数）
          type: object
          properties:
            text:
              description: 質問のtypeがtextのとき
              type: string
              example: 面白かった
            options:
              description: 質問のtypeがtext以外のとき
              type: array
              items:
                description: 選択肢のid
                type: integer
                example: 0
      required:
        - id
        - content
    AnswerCalc:
      type: object
      description: 質問に対する回答の統計
      properties:
        id:
          description: 質問のID
          type: integer
          example: 1
        contents:
          description: それぞれの回答とその回答数
          type: array
          items:
            type: object
            properties:
<<<<<<< HEAD
                answer:
                  type: string
                  example: 面白かった
                num:
                  type: integer
                  example: 5
=======
              answer:
                type: string
                example: 面白かった
              num:
                type: integer
                example: 5
>>>>>>> acb70429
            required:
              - answer
              - num
      required:
        - id
        - contents
    GameRating:
      type: object
      description: ゲームの評価
      properties:
        id:
          description: ゲームのUUID
          type: string
        rate:
          description: 星の数
          maximum: 5
          minimum: 1
          type: number
          format: double
          example: 2.5
        time:
          description: プレイ時間(ms)
          type: integer
          example: 500000
      required:
        - id
        - rate
        - time
    GameCalc:
      type: object
      description: ゲームの評価の統計
      properties:
        id:
          description: ゲームのUUID
          type: string
          example: eb4a287d-15d9-4f12-8fff-bd088b12ba80
        rate:
          description: 星の数
          type: array
          items:
            type: object
            properties:
              star:
                type: integer
                example: 5
              num:
                type: integer
                example: 5
            required:
              - star
              - num
        rateAve:
          description: 星の数の平均
          type: integer
          example: 3
        time:
          description: プレイ時間(ms)の平均
          type: integer
          example: 500000
      required:
        - id
        - rate
        - rateAve
        - time
    Maintainer:
      type: object
      properties:
        id:
          description: traQID（UUID）
          type: string
        name:
          description: traQID（UUIDでない方）
          type: string
        role:
          description: 権限（0:ゲームの更新の権限のみ,1:ゲームの更新と更新権限を持つ使途の追加の権限を持つ）
          type: integer
      required:
        - id
        - name
        - role<|MERGE_RESOLUTION|>--- conflicted
+++ resolved
@@ -168,11 +168,7 @@
           schema:
             type: boolean
         - $ref: '#/components/parameters/sessions'
-<<<<<<< HEAD
-      security: 
-=======
-      security:
->>>>>>> acb70429
+      security:
         - TrapMemberAuth:
             - read
       operationId: getGames
@@ -1027,11 +1023,7 @@
           description: 動画の更新日時
           type: string
           format: date-time
-<<<<<<< HEAD
-          example: "2019-09-25T09:51:31Z"
-=======
           example: '2019-09-25T09:51:31Z'
->>>>>>> acb70429
       required:
         - id
         - md5
@@ -1050,11 +1042,7 @@
         description:
           description: 修正後のゲームの説明文
           type: string
-<<<<<<< HEAD
-          example: "before_game_name"
-=======
           example: 'before_game_name'
->>>>>>> acb70429
       required:
         - name
         - description
@@ -1078,11 +1066,7 @@
           description: ゲームの追加された時刻
           type: string
           format: date-time
-<<<<<<< HEAD
-          example: "2019-09-25T09:51:31Z"
-=======
           example: '2019-09-25T09:51:31Z'
->>>>>>> acb70429
       required:
         - id
         - name
@@ -1249,11 +1233,7 @@
           description: 登録時刻
           type: string
           format: date-time
-<<<<<<< HEAD
-          example: "2019-09-25T09:51:31Z"
-=======
           example: '2019-09-25T09:51:31Z'
->>>>>>> acb70429
       required:
         - id
         - name
@@ -1275,11 +1255,7 @@
           description: 登録時刻
           type: string
           format: date-time
-<<<<<<< HEAD
-          example: "2019-09-25T09:51:31Z"
-=======
           example: '2019-09-25T09:51:31Z'
->>>>>>> acb70429
       required:
         - id
         - name
@@ -1310,11 +1286,7 @@
           description: 登録時刻
           type: string
           format: date-time
-<<<<<<< HEAD
-          example: "2019-09-25T09:51:31Z"
-=======
           example: '2019-09-25T09:51:31Z'
->>>>>>> acb70429
       required:
         - id
         - name
@@ -1382,11 +1354,7 @@
           description: 質問の作成時刻
           type: string
           format: date-time
-<<<<<<< HEAD
-          example: "2019-09-25T09:51:31Z"
-=======
           example: '2019-09-25T09:51:31Z'
->>>>>>> acb70429
       required:
         - id
         - type
@@ -1499,21 +1467,12 @@
           items:
             type: object
             properties:
-<<<<<<< HEAD
-                answer:
-                  type: string
-                  example: 面白かった
-                num:
-                  type: integer
-                  example: 5
-=======
               answer:
                 type: string
                 example: 面白かった
               num:
                 type: integer
                 example: 5
->>>>>>> acb70429
             required:
               - answer
               - num
