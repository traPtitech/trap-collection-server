openapi: 3.0.2
servers:
  - url: https://collection.trap.jp/api
info:
  description: "traPCollectionのAPI"
  version: "1.0.0"
  title: "traPCollection API"
  contact:
    name: traP
    url: 'https://github.com/traPtitech/trap-collection-server'
tags:
  - name: oauth2
  - name: user
  - name: game
  - name: version
  - name: response
  - name: question
  - name: seat
security:
  - TrapMemberAuth:
    - read
  - LauncherAuth: []
paths:
  /oauth2/callback:
    parameters:
      - $ref: '#/components/parameters/sessions'
      - name: code
        in: query
        required: true
        description: OAuth2.0のcode
        schema:
          type: string
    get:
      tags:
        - oauth2
      summary: OAuthのコールバック
      description: OAuthのコールバック
      operationId: callback
      responses:
        "200":
          description: 成功
        "302":
          description: 失敗時。認証ページへリダイレクト
  /oauth2/generate/code:
    parameters:
      - $ref: '#/components/parameters/sessions'
    get:
      tags:
        - oauth2
      summary: OAuthのcode_challengeとかの取得
<<<<<<< HEAD
=======
      description: OAuthのcode_challengeとかの取得
>>>>>>> 4d3a8867
      operationId: getGeneratedCode
      responses:
        "200":
          description: 成功
          content:
            application/json:
              schema:
                type: object
                properties:
                  code_challenge:
                    type: string
                  code_challenge_method:
                    type: string
                  client_id:
                    type: string
                  response_type:
                    type: string
        "500":
          description: 失敗
  /oauth2/logout:
    post:
      tags:
        - oauth2
      summary: traP Collectionのログアウト
      description: traP Collectionのログアウト
      security:
        - TrapMemberAuth:
          - read
      operationId: postLogout
      parameters:
        - $ref: '#/components/parameters/sessions'
      responses:
        "200":
          description: 成功
        "500":
          description: 失敗
  /users/me:
    get:
      tags:
        - user
      summary: 自分の情報の取得
      description: 自分の情報の取得
      security:
        - TrapMemberAuth:
          - read
      operationId: getMe
      parameters:
        - $ref: '#/components/parameters/sessions'
      responses:
        "200":
          description: 成功
          content:
            application/json:
              schema:
                $ref: '#/components/schemas/User'
        "500":
          description: 失敗
  /users:
    get:
      tags:
        - user
      summary: traQの全ユーザー取得
      description: traQの全ユーザー取得
      security:
        - TrapMemberAuth:
          - read
      operationId: getUsers
      parameters:
        - $ref: '#/components/parameters/sessions'
      responses:
        "200":
          description: 成功
          content:
            application/json:
              schema:
                type: array
                items:
                  $ref: '#/components/schemas/User'
        "500":
          description: 失敗
  /games:
    post:
      tags:
        - game
      summary: ゲームの追加
      description: ゲームの追加
      security:
        - TrapMemberAuth:
          - read
      operationId: postGame
      parameters:
        - $ref: '#/components/parameters/sessions'
      requestBody:
        content:
          application/json:
            schema:
              $ref: '#/components/schemas/NewGameMeta'
      responses:
        "200":
          description: 成功
          content:
            application/json:
              schema:
                $ref: '#/components/schemas/GameMeta'
        "500":
          description: 失敗
    get:
      tags:
        - game
      summary: ゲーム一覧の取得
<<<<<<< HEAD
      parameters:
        - $ref: '#/components/parameters/sessions'
=======
      description: ゲーム一覧の取得
      parameters:
>>>>>>> 4d3a8867
        - name: all
          description: trueですべてのゲーム、そうでないとき自分がadminまたはmaintainerのゲーム
          in: query
          required: false
          schema:
            type: boolean
      security: 
        - TrapMemberAuth:
          - read
      operationId: getGames
      responses:
        "200":
          description: 成功
          content:
            application/json:
              schema:
                type: array
                items:
                  $ref: '#/components/schemas/Game'
        "500":
          description: 失敗
  /games/{gameID}:
    parameters:
      - $ref: '#/components/parameters/gameID'
    delete:
      tags:
        - game
      summary: ゲームの削除
      description: ゲームの削除
      security:
        - TrapMemberAuth:
          - read
        - GameMaintainerAuth: []
      operationId: deleteGames
      responses:
        "200":
          description: 成功
        "500":
          description: 失敗
  /games/{gameID}/info:
    parameters:
      - $ref: '#/components/parameters/gameID'
    get:
      tags:
        - game
      summary: ゲーム情報の取得
      description: ゲーム情報の取得
      security:
        - TrapMemberAuth:
          - read
        - LauncherAuth: []
      operationId: getGame
      responses:
        "200":
          description: 成功
          content:
            application/json:
              schema:
                $ref: '#/components/schemas/Game'
        "500":
          description: 失敗
    put:
      tags:
        - game
      summary: ゲームの情報の修正
      description: ゲームの情報の修正
      security:
        - TrapMemberAuth:
          - read
        - GameMaintainerAuth: []
      operationId: putGame
      requestBody:
        content:
          application/json:
            schema:
              $ref: '#/components/schemas/NewGameMeta'
      responses:
        "200":
          description: 成功
          content:
            application/json:
              schema:
                $ref: '#/components/schemas/GameMeta'
        "500":
          description: 失敗
  /games/{gameID}/image:
    parameters:
      - $ref: '#/components/parameters/gameID'
    post:
      tags:
        - game
      summary: ゲームの画像の変更
      description: ゲームの画像の変更
      security:
        - TrapMemberAuth:
          - read
        - GameMaintainerAuth: []
      operationId: putImage
      requestBody:
        content:
          image/jpeg:
            schema:
              type: string
              format: binary
          image/png:
            schema:
              type: string
              format: binary
      responses:
        "200":
          description: 成功
        "500":
          description: 失敗
    get:
      tags:
        - game
      summary: ゲームの画像の取得
      description: ゲームの画像の取得
      security:
        - TrapMemberAuth:
          - read
        - LauncherAuth: []
      operationId: getImage
      responses:
        "200":
          description: 成功
          content:
            image/jpeg:
              schema:
                type: string
                format: binary
            image/png:
              schema:
                type: string
                format: binary
        "500":
          description: 失敗
  /games/{gameID}/video:
    parameters:
      - $ref: '#/components/parameters/gameID'
    post:
      tags:
        - game
      summary: ゲームの動画の変更
      description: ゲームの動画の変更
      security:
        - TrapMemberAuth:
          - read
        - GameMaintainerAuth: []
      operationId: postVideo
      requestBody:
        content:
          video/mp4:
            schema:
              type: string
              format: binary
      responses:
        "200":
          description: 成功
        "500":
          description: 失敗
    get:
      tags:
        - game
      summary: ゲームの動画の取得
      description: ゲームの動画の取得
      security:
        - TrapMemberAuth:
          - read
        - LauncherAuth: []
      operationId: getVideo
      responses:
        "200":
          description: 成功
          content:
            video/mp4:
              schema:
                type: string
                format: binary
        "500":
          description: 失敗
  /games/{gameID}/maintainers:
    parameters:
      - $ref: '#/components/parameters/gameID'
    post:
      tags:
        - game
      summary: ゲームのバージョン更新権限保持者の追加
      description: ゲームのバージョン更新権限保持者の追加
      parameters:
        - $ref: '#/components/parameters/sessions'
      security:
        - TrapMemberAuth:
          - read
        - GameMaintainerAuth: []
      operationId: postMaintainer
      requestBody:
        content:
          application/json:
            schema:
              $ref: '#/components/schemas/Maintainers'
      responses:
        "200":
          description: 成功
        "500":
          description: 失敗
    get:
      tags:
        - game
      summary: ゲームの管理者の取得
      description: ゲームの管理者の取得
      security:
        - TrapMemberAuth:
          - read
      operationId: getOwner
      responses:
        "200":
          description: 成功
          content:
            application/json:
              schema:
                type: array
                items:
<<<<<<< HEAD
                  $ref: '#/components/schemas/Owner'
        500:
=======
                  $ref: '#/components/schemas/Maintainer'
        "500":
>>>>>>> 4d3a8867
          description: 失敗
  /games/{gameID}/version:
    parameters:
      - $ref: '#/components/parameters/gameID'
    post:
      tags:
        - game
      summary: ゲームのバージョンの作成
      description: ゲームのバージョンの作成
      security:
        - TrapMemberAuth:
          - read
        - GameMaintainerAuth: []
      operationId: postGameVersion
      requestBody:
        content:
          application/json:
            schema:
              $ref: '#/components/schemas/NewGameVersion'
      responses:
        "200":
          description: 成功
          content:
            application/json:
              schema:
                $ref: '#/components/schemas/GameVersion'
        "500":
          description: 失敗
    get:
      tags:
        - game
      summary: ゲームのバージョン一覧の取得
      description: ゲームのバージョン一覧の取得
      security:
        - TrapMemberAuth:
          - read
      operationId: getGameVersion
      responses:
        "200":
          description: 成功
          content:
            application/json:
              schema:
                type: array
                items:
                  $ref: '#/components/schemas/GameVersion'
        "500":
          description: 失敗
  /games/asset/{gameID}/file:
    parameters:
      - $ref: '#/components/parameters/gameID'
    post:
      tags:
        - game
      summary: ゲームの最新バージョンへのファイルの追加
      description: ゲームの最新バージョンへのファイルの追加
      security:
        - TrapMemberAuth:
          - read
        - GameMaintainerAuth: []
      operationId: postFile
      requestBody:
        content:
          multipart/form-data:
            schema:
              $ref: '#/components/schemas/NewGameFile'
      responses:
        "200":
          description: 成功
          content:
            application/json:
              schema:
                $ref: '#/components/schemas/GameFile'
        "400":
          description: 既に同じタイプのファイルがある
        "500":
          description: 失敗
    get:
      tags:
        - game
      summary: ゲームの最新バージョンのファイルの取得
      description: ゲームの最新バージョンのファイルの取得
      security:
        - TrapMemberAuth:
          - read
        - LauncherAuth: []
      operationId: getGameFile
      parameters:
<<<<<<< HEAD
        - $ref: '#/components/parameters/gameID'
=======
>>>>>>> 4d3a8867
        - $ref: '#/components/parameters/operatingSystem'
      responses:
        "200":
          description: 成功
          content:
            application/octet-stream:
              schema:
                type: string
                format: binary
        "500":
          description: 失敗
  /games/asset/{gameID}/url:
    parameters:
      - $ref: '#/components/parameters/gameID'
    post:
      tags:
        - game
      summary: ゲームの最新バージョンへのURLの追加
      description: ゲームの最新バージョンへのURLの追加
      security:
        - TrapMemberAuth:
          - read
        - GameMaintainerAuth: []
      operationId: postURL
      requestBody:
        content:
          application/json:
            schema:
              $ref: '#/components/schemas/NewGameURL'
      responses:
        "200":
          description: 成功
          content:
            application/json:
              schema:
                $ref: '#/components/schemas/GameURL'
        "400":
          description: 既に同じタイプのファイルがある
        "500":
          description: 失敗
    get:
      tags:
        - game
      summary: ゲームの最新バージョンのURLの取得
      description: ゲームの最新バージョンのURLの取得
      security:
        - TrapMemberAuth:
          - read
        - LauncherAuth: []
      operationId: getGameURL
      responses:
        "200":
          description: 成功
          content:
            application/json:
              schema:
                type: string
        "500":
          description: 失敗
  /versions:
    post:
      tags:
        - version
      summary: 新しいバージョンの作成
      description: 新しいバージョンの作成
      security:
        - TrapMemberAuth:
          - read
        - AdminAuth: []
      operationId: postVersion
      requestBody:
        required: true
        content:
          application/json:
            schema:
              $ref: '#/components/schemas/NewVersion'
      responses:
        "200":
          description: 成功
          content:
            application/json:
              schema:
                $ref: '#/components/schemas/VersionMeta'
        "500":
          description: 失敗
    get:
      tags:
        - version
      summary: バージョン一覧の取得
      description: バージョン一覧の取得
      security:
        - TrapMemberAuth:
          - read
      operationId: getVersions
      responses:
        "200":
          description: 成功
          content:
            application/json:
              schema:
                type: array
                items:
                  $ref: '#/components/schemas/Version'
        "500":
          description: 失敗
  /versions/{launcherVersionID}:
    parameters:
      - $ref: '#/components/parameters/launcherVersionID'
    get:
      tags:
        - version
      summary: バージョンの詳細情報の取得
      description: バージョンの詳細情報の取得
      security:
        - TrapMemberAuth:
          - read
        - LauncherAuth: []
      operationId: getVersion
      responses:
        "200":
          description: 成功
          content:
            application/json:
              schema:
                $ref: '#/components/schemas/VersionDetails'
        "500":
          description: 失敗
  /versions/{launcherVersionID}/game:
    parameters:
      - $ref: '#/components/parameters/launcherVersionID'
    post:
      tags:
        - version
      summary: バージョンへのゲームの追加
      description: バージョンへのゲームの追加
      security:
        - TrapMemberAuth:
          - read
        - AdminAuth: []
      operationId: postGameToVersion
      requestBody:
        required: true
        content:
          application/json:
            schema:
              type: array
              items:
                description: ゲームのUUID
                type: string
      responses:
        "200":
          description: 成功
          content:
            application/json:
              schema:
                $ref: '#/components/schemas/Version'
        "500":
          description: 失敗
  /versions/check:
    get:
      tags:
        - version
      summary: ブラウザゲーム以外のゲームのID、MD5、ゲームの種類、更新日の一覧
      description: ブラウザゲーム以外のゲームのID、MD5、ゲームの種類、更新日の一覧
      security:
        - LauncherAuth: []
      operationId: getCheckList
      parameters:
        - $ref: '#/components/parameters/sessions'
        - $ref: '#/components/parameters/operatingSystem'
      responses:
        "200":
          description: 成功時のレスポンス
          content:
            application/json:
              schema:
                type: array
                items:
                  $ref: '#/components/schemas/CheckItem'
        "500":
          description: 失敗時のレスポンス
  /versions/question:
    get:
      tags:
        - version
      summary: 質問の取得
      description: 質問の取得
      security:
        - TrapMemberAuth:
          - read
        - LauncherAuth: []
      operationId: getQuestions
      parameters:
        - $ref: '#/components/parameters/sessions'
      responses:
        "200":
          description: 成功
          content:
            application/json:
              schema:
                type: array
                items:
                  $ref: '#/components/schemas/Question'
        "500":
          description: 失敗
  /questions:
    post:
      tags:
        - question
      summary: 質問を作成
      description: 質問を作成
      security:
        - TrapMemberAuth:
          - read
        - AdminAuth: []
      operationId: postQuestion
      requestBody:
        required: true
        content:
          application/json:
            schema:
              type: array
              items:
                $ref: '#/components/schemas/NewQuestion'
      responses:
        "200":
          description: 成功
          content:
            application/json:
              schema:
                type: array
                items:
                  $ref: '#/components/schemas/Question'
        "500":
          description: 失敗
  /questions/{questionID}:
    parameters:
      - $ref: '#/components/parameters/questionID'
    delete:
      tags:
        - question
      summary: 質問の削除
      description: 質問の削除
      security:
        - TrapMemberAuth:
          - read
        - AdminAuth: []
      operationId: deleteQuestion
      responses:
        "200":
          description: 成功
        "500":
          description: 失敗
  /responses:
    post:
      tags:
        - response
      summary: 新しい回答を作成します．
      description: 新しい回答を作成します．
      security:
        - LauncherAuth: []
      operationId: postResponse
      parameters:
        - $ref: '#/components/parameters/sessions'
      requestBody:
        required: true
        content:
          application/json:
            schema:
              $ref: '#/components/schemas/NewResponse'
      responses:
        "200":
          description: 成功
          content:
            application/json:
              schema:
                $ref: '#/components/schemas/NewResponse'
        "500":
          description: 失敗
  /responses/{launcherVersionID}:
    parameters:
      - $ref: '#/components/parameters/launcherVersionID'
    get:
      tags:
        - response
      summary: 回答の統計情報を取得
      description: 回答の統計情報を取得
      security:
        - TrapMemberAuth:
          - read
      operationId: getResponse
      parameters:
        - name: require
          in: query
          required: false
          description: 指定の要素のみ返す。指定なしではすべての要素を返す。（answer,game,remark）
          schema:
            type: string
      responses:
        "200":
          description: 成功
          content:
            application/json:
              schema:
                $ref: '#/components/schemas/ResponseCalc'
        "500":
          description: 失敗
  /seats/{seatID}:
    parameters:
      - $ref: '#/components/parameters/seatID'
    post:
      tags:
        - seat
      summary: 着席
      description: 着席
      security:
        - TrapMemberAuth:
          - read
      operationId: postFixSeat
      responses:
        "200":
          description: 成功
        "500":
          description: 失敗
    delete:
      tags:
        - seat
      summary: 離席
      description: 離席
      security:
        - TrapMemberAuth:
          - read
      operationId: deleteFixSeat
      responses:
        "200":
          description: 成功
        "500":
          description: 失敗
  /seats:
    get:
      tags:
        - seat
      summary: 席の状態の取得
      description: 席の状態の取得
      security:
        - TrapMemberAuth:
          - read
      operationId: getSeat
      responses:
        "200":
          description: 成功
          content:
            application/json:
              schema:
                description: 状態inの席の一覧を取得します。
                type: array
                items:
                  type: integer
                  description: 埋まっている席のIDの一覧
        "500":
          description: 失敗
    post:
      tags:
        - seat
      summary: 着席
      description: 着席
      security:
        - LauncherAuth: []
      operationId: postSeat
      parameters:
        - $ref: '#/components/parameters/sessions'
      responses:
        "200":
          description: 成功
        "500":
          description: 失敗
    delete:
      tags:
        - seat
      summary: 離席
      description: 離席
      security:
        - LauncherAuth: []
      operationId: deleteSeat
      parameters:
        - $ref: '#/components/parameters/sessions'
      responses:
        "200":
          description: 成功
        "500":
          description: 失敗

components:
  securitySchemes:
    TrapMemberAuth:
      type: oauth2
      description: traQのOAuth
      flows:
        authorizationCode:
          authorizationUrl: https://q.trap.jp/api/1.0/oauth2/authorize
          tokenUrl: https://q.trap.jp/api/1.0/oauth2/token
          scopes:
            read: traQの読み取り権限
    GameMaintainerAuth:
      type: apiKey
      description: ゲーム管理者の認証
      in: cookie
      name: userId
    GameOwnerAuth:
      type: apiKey
      description: ゲーム管理者の認証
      in: cookie
      name: userID
    AdminAuth:
      type: apiKey
      description: ランチャー管理者の認証
      in: cookie
      name: userID
    LauncherAuth:
      type: http
      description: ランチャーの認証
      scheme: basic
  parameters:
    sessions:
      name: sessions
      in: cookie
      required: false
      schema:
        type: string
    userID:
      name: userID
      in: cookie
      required: true
      schema:
        type: string
    userName:
      name: userName
      in: cookie
      required: true
      schema:
        type: string
    versionID:
      name: versionID
      in: cookie
      required: false
      schema:
        type: integer
    operatingSystem:
      name: operatingSystem
      description: osのパラメーター(mac,windows)
      in: query
      required: true
      schema:
        type: string
    accessToken:
      name: accessToken
      in: cookie
      required: true
      schema:
        type: string
    launcherVersionID:
      name: launcherVersionID
      in: path
      description: ランチャーのバージョンのID
      required: true
      schema:
        type: integer
    gameID:
      name: gameID
      description: ゲームのUUID
      in: path
      required: true
      schema:
        type: string
    gameVersionID:
      description: ゲームのバージョンのID
      name: gameVersionID
      in: path
      required: true
      schema:
        type: integer
    questionID:
      description: 質問のID
      name: questionID
      in: path
      required: true
      schema:
        type: integer
    responseID:
      description: 回答のUUID
      name: responseID
      in: path
      required: true
      schema:
        type: string
    seatID:
      description: 席のID
      name: seatID
      in: path
      required: true
      schema:
        type: integer
  schemas:
    User:
      description: ユーザー
      type: object
      properties:
        id:
          description: traQのID（UUID）
          type: string
          example: mazrean
        name:
          description: traQID（UUIDでない方）
          type: string
          example: eb4a287d-15d9-4f12-8fff-bd088b12ba80
    CheckItem:
      type: object
      description: ゲームの更新・破損のチェック用リスト
      properties:
        id:
          type: string
          example: eb4a287d-15d9-4f12-8fff-bd088b12ba80
        md5:
          type: string
          example: 58ad520a63a9cc3e088155d79e8f2eec
        type:
          description: ゲームの種類（url,jar,windows,mac）
          type: string
          example: url
        bodyUpdatedAt:
          description: ゲーム本体の更新日時
          type: string
          format: date-time
          example: "2019-09-25T09:51:31Z"
        imgUpdatedAt:
          description: 画像の更新日時
          type: string
          format: date-time
          example: "2019-09-25T09:51:31Z"
        movieUpdatedAt:
          description: 動画の更新日時
          type: string
          format: date-time
          example: "2019-09-25T09:51:31Z"
    NewGameMeta:
      description: 新しいゲームの名前
      type: object
      properties:
        name:
          description: 修正後のゲームの名前
          type: string
          example: "after_game_name"
        description:
          description: 修正後のゲームの説明文
          type: string
          example: "before_game_name"
    GameMeta:
      description: ゲーム名とID
      type: object
      properties:
        id:
          description: 追加されたゲームのUUID
          type: string
          example: "eb4a287d-15d9-4f12-8fff-bd088b12ba80"
        name:
          description: 追加されたゲームの名前
          type: string
          example: "Flythm"
        description:
          description: 追加されたゲームの説明
          type: string
          example: 弾幕ゲーです。みんなやってね！
        createdAt:
          description: ゲームの追加された時刻
          type: string
          format: date-time
          example: "2019-09-25T09:51:31Z"
    Game:
      description: ゲーム
      type: object
      properties:
        id:
          description: ゲームのUUID
          type: string
          example: eb4a287d-15d9-4f12-8fff-bd088b12ba80
        name:
          description: ゲーム名
          type: string
          example: "Flythm"
        createdAt:
          description: ゲームの登録時刻
          type: string
          format: date-time
          example: "2019-09-25T09:51:31Z"
        version:
          $ref: '#/components/schemas/GameVersion'
    NewGameVersion:
      description: 新しいゲームのバージョン
      type: object
      properties:
        name:
          description: 名前
          type: string
          example: "Flythm"
        description:
          description: バージョンの説明
          type: string
          example: ダッシュ機能追加した
    GameVersion:
      description: ゲームのバージョン
      type: object
      properties:
        id:
          description: ID
          type: integer
          example: 0
        name:
          description: 名前
          type: string
          example: v1.0.0
        description:
          description: バージョンの説明
          type: string
          example: ダッシュ機能追加した
<<<<<<< HEAD
        createdAt:
          description: 登録時刻
          type: string
          format: date-time
          example: "2019-09-25T09:51:31Z"
    GameVersionWithAssets:
      description: アセット入のゲームのバージョン
      type: object
      properties:
        id:
          description: ID
          type: integer
          example: 0
        name:
          description: 名前
          type: string
          example: "Flythm"
        description:
          description: バージョンの説明
          type: string
          example: ダッシュ機能追加した
=======
>>>>>>> 4d3a8867
        createdAt:
          description: 登録時刻
          type: string
          format: date-time
<<<<<<< HEAD
          example: "2019-09-25T09:51:31Z"
=======
          example: '2019-09-25T09:51:31Z'
>>>>>>> 4d3a8867
    NewGameFile:
      description: 新しいゲームのファイル
      type: object
      properties:
        type:
          description: ゲームの種類（jar,windows,mac）
          type: string
          example: jar
        file:
          description: ゲームのファイル
          type: string
          format: binary
    NewGameURL:
      description: 新しいゲームのURL
<<<<<<< HEAD
      type: string
      example: https://flythm.trap.games/
    GameAsset:
      description: ゲームのファイル・URLの情報
      type: object
      properties:
        id:
          description: アセットのID
          type: integer
          example: 0
        type:
          description: ゲームの種類（url,jar,windows,mac）
          type: string
          example: url
=======
      type: object
      properties:
>>>>>>> 4d3a8867
        url:
          description: URL
          type: string
          example: "https://flythm.trap.games/"
    GameFile:
      description: ゲームのファイルの情報
      type: object
      properties:
        id:
          description: アセットのID
          type: integer
          example: 1
        type:
          description: ゲームの種類（jar,windows,mac）
          type: string
          example: jar
    GameURL:
      description: ゲームのURLの情報
      type: object
      properties:
        id:
          description: アセットのID
          type: integer
          example: 1
        url:
          description: ゲームのURL（タイプがURL以外のときはなし）
          type: string
          example: https://flythm.trap.games/
<<<<<<< HEAD
=======
    Maintainers:
      description: 管理者の一覧
      type: object
      properties:
        maintainers:
          type: array
          items:
            description: 権限を与える相手のtraQID（UUID）
            type: string
>>>>>>> 4d3a8867
    NewVersion:
      description: 新しいランチャーのバージョンの名前
      type: object
      properties:
        name:
          description: バージョンの名前
          type: string
          example: ko-daisai
    Version:
      description: ランチャーのバージョン
      type: object
      properties:
        id:
          description: ID
          type: integer
          example: 1
        name:
          description: 名前
          type: string
          example: ko-daisai
        games:
          type: array
          items:
            description: 入れるゲームのUUID
            type: string
            example: eb4a287d-15d9-4f12-8fff-bd088b12ba80
        createdAt:
          description: 登録時刻
          type: string
          format: date-time
          example: "2019-09-25T09:51:31Z"
    VersionMeta:
      description: ランチャーのバージョンの簡易的な情報
      type: object
      properties:
        id:
          description: ID
          type: integer
          example: 1
        name:
          description: 名前
          type: string
          example: ko-daisai
        createdAt:
          description: 登録時刻
          type: string
          format: date-time
          example: "2019-09-25T09:51:31Z"
    VersionDetails:
      description: ランチャーのバージョン詳細
      type: object
      properties:
        id:
          description: ID
          type: integer
          example: 1
        name:
          description: 名前
          type: string
          example: Flythm
        games:
          type: array
          items:
            description: 入れるゲームのUUID
            type: string
            example: eb4a287d-15d9-4f12-8fff-bd088b12ba80
        questions:
          type: array
          items:
            $ref: '#/components/schemas/Question'
        createdAt:
          description: 登録時刻
          type: string
          format: date-time
          example: "2019-09-25T09:51:31Z"
    NewQuestion:
      description: 新しい質問
      type: object
      properties:
        versionId:
          description: 質問を追加するランチャーのバージョンのID
          type: integer
          example: 1
        type:
          description: 質問の種類（radio,checkbox,text）
          type: string
          example: radio
        content:
          description: 質問文
          type: string
          example: 使っていて不快だった点はありますか？
        options:
          description: 選択肢（種類がtextのときはなし）
          type: array
          items:
            type: string
            example: "ある"
        required:
          description: 回答が必須かどうか
          type: boolean
          example: true
    Question:
      type: object
      description: 質問
      properties:
        id:
          description: 質問のID
          type: integer
          example: 1
        type:
          description: 質問の種類
          type: string
          example: radio
        content:
          description: 質問文
          type: string
          example: 使っていて不快だった点はありますか？
        options:
          description: 選択肢（typeがtextの場合は空）
          type: array
          items:
            $ref: '#/components/schemas/QuestionOption'
        required:
          description: 回答が必須か
          type: boolean
          example: true
        createdAt:
          description: 質問の作成時刻
          type: string
          format: date-time
          example: "2019-09-25T09:51:31Z"
    QuestionOption:
      type: object
      description: 質問の選択肢
      properties:
        id:
          description: 選択肢のid
          type: integer
          example: 1
        label:
          description: 選択肢のラベル
          type: string
          example: はい
    NewResponse:
      type: object
      description: 新しい回答
      properties:
        id:
          description: クライアントのUUID
          type: string
          example: eb4a287d-15d9-4f12-8fff-bd088b12ba80
        answers:
          description: バージョンごとの質問に対する回答
          type: array
          items:
            $ref: '#/components/schemas/Answer'
        gameRatings:
          description: ゲームに対する評価
          type: array
          items:
            $ref: '#/components/schemas/GameRating'
        remark:
          description: 自由記述欄
          type: string
          example: 特に何もありません
<<<<<<< HEAD
    Response:
      description: 回答
      type: object
      properties:
        id:
          description: クライアントのUUID
          type: string
          example: eb4a287d-15d9-4f12-8fff-bd088b12ba80
        answers:
          description: バージョンごとの質問に対する回答
          type: array
          items:
            $ref: '#/components/schemas/Answer'
        gameRatings:
          description: ゲームに対する評価
          type: array
          items:
            $ref: '#/components/schemas/GameRating'
        remark:
          description: 自由記述欄
          type: string
          example: 特に何もありません
        createdAt:
          description: 回答時刻
          type: string
          format: date-time
          example: "2019-09-25T09:51:31Z"
=======
>>>>>>> 4d3a8867
    ResponseCalc:
      type: object
      description: 回答
      properties:
        id:
          description: クライアントのUUID
          type: string
          example: eb4a287d-15d9-4f12-8fff-bd088b12ba80
        answer:
          $ref: '#/components/schemas/AnswerCalc'
        game:
          $ref: '#/components/schemas/GameCalc'
        remark:
          description: 自由記述欄
          type: array
          items:
            type: string
            example: 特に何もありません
    Answer:
      type: object
      description: バージョンごとの質問に対する回答
      properties:
        id:
          description: 質問のID
          type: integer
          example: 1
        contents:
          description: 回答の配列（チェックボックスの場合のみ複数）
          type: object
          properties:
            text:
              description: 質問のtypeがtextのとき
              type: string
              example: 面白かった
            options:
              description: 質問のtypeがtext以外のとき
              type: array
              items:
                description: 選択肢のid
                type: integer
                example: 0
    AnswerCalc:
      type: object
      description: 質問に対する回答の統計
      properties:
        id:
          description: 質問のID
          type: integer
          example: 1
        contents:
          description: それぞれの回答とその回答数
          type: array
          items:
            type: object
            properties:
                answer:
                  type: string
                  example: 面白かった
                num:
                  type: integer
                  example: 5
    GameRating:
      type: object
      description: ゲームの評価
      properties:
        id:
          description: ゲームのUUID
          type: string
        rate:
          description: 星の数
          maximum: 5
          minimum: 1
          type: number
          format: double
          example: 2.5
        time:
          description: プレイ時間(ms)
          type: integer
          example: 500000
    GameCalc:
      type: object
      description: ゲームの評価の統計
      properties:
        id:
          description: ゲームのUUID
          type: string
          example: eb4a287d-15d9-4f12-8fff-bd088b12ba80
        rate:
          description: 星の数
          type: array
          items:
            type: object
            properties:
              star:
                type: integer
                example: 5
              num:
                type: integer
                example: 5
        rateAve:
          description: 星の数の平均
          type: integer
          example: 3
        time:
          description: プレイ時間(ms)の平均
          type: integer
          example: 500000
<<<<<<< HEAD
    Owner:
=======
    Maintainer:
>>>>>>> 4d3a8867
      type: object
      properties:
        id:
          description: traQID（UUID）
          type: string
        name:
          description: traQID（UUIDでない方）
          type: string
        role:
          description: 権限（0:ゲームの更新の権限のみ,1:ゲームの更新と更新権限を持つ使途の追加の権限を持つ）
          type: integer<|MERGE_RESOLUTION|>--- conflicted
+++ resolved
@@ -48,10 +48,7 @@
       tags:
         - oauth2
       summary: OAuthのcode_challengeとかの取得
-<<<<<<< HEAD
-=======
       description: OAuthのcode_challengeとかの取得
->>>>>>> 4d3a8867
       operationId: getGeneratedCode
       responses:
         "200":
@@ -162,13 +159,8 @@
       tags:
         - game
       summary: ゲーム一覧の取得
-<<<<<<< HEAD
-      parameters:
-        - $ref: '#/components/parameters/sessions'
-=======
       description: ゲーム一覧の取得
       parameters:
->>>>>>> 4d3a8867
         - name: all
           description: trueですべてのゲーム、そうでないとき自分がadminまたはmaintainerのゲーム
           in: query
@@ -392,13 +384,8 @@
               schema:
                 type: array
                 items:
-<<<<<<< HEAD
-                  $ref: '#/components/schemas/Owner'
-        500:
-=======
                   $ref: '#/components/schemas/Maintainer'
         "500":
->>>>>>> 4d3a8867
           description: 失敗
   /games/{gameID}/version:
     parameters:
@@ -487,10 +474,6 @@
         - LauncherAuth: []
       operationId: getGameFile
       parameters:
-<<<<<<< HEAD
-        - $ref: '#/components/parameters/gameID'
-=======
->>>>>>> 4d3a8867
         - $ref: '#/components/parameters/operatingSystem'
       responses:
         "200":
@@ -1115,39 +1098,11 @@
           description: バージョンの説明
           type: string
           example: ダッシュ機能追加した
-<<<<<<< HEAD
         createdAt:
           description: 登録時刻
           type: string
           format: date-time
-          example: "2019-09-25T09:51:31Z"
-    GameVersionWithAssets:
-      description: アセット入のゲームのバージョン
-      type: object
-      properties:
-        id:
-          description: ID
-          type: integer
-          example: 0
-        name:
-          description: 名前
-          type: string
-          example: "Flythm"
-        description:
-          description: バージョンの説明
-          type: string
-          example: ダッシュ機能追加した
-=======
->>>>>>> 4d3a8867
-        createdAt:
-          description: 登録時刻
-          type: string
-          format: date-time
-<<<<<<< HEAD
-          example: "2019-09-25T09:51:31Z"
-=======
           example: '2019-09-25T09:51:31Z'
->>>>>>> 4d3a8867
     NewGameFile:
       description: 新しいゲームのファイル
       type: object
@@ -1162,25 +1117,8 @@
           format: binary
     NewGameURL:
       description: 新しいゲームのURL
-<<<<<<< HEAD
-      type: string
-      example: https://flythm.trap.games/
-    GameAsset:
-      description: ゲームのファイル・URLの情報
-      type: object
-      properties:
-        id:
-          description: アセットのID
-          type: integer
-          example: 0
-        type:
-          description: ゲームの種類（url,jar,windows,mac）
-          type: string
-          example: url
-=======
-      type: object
-      properties:
->>>>>>> 4d3a8867
+      type: object
+      properties:
         url:
           description: URL
           type: string
@@ -1209,8 +1147,6 @@
           description: ゲームのURL（タイプがURL以外のときはなし）
           type: string
           example: https://flythm.trap.games/
-<<<<<<< HEAD
-=======
     Maintainers:
       description: 管理者の一覧
       type: object
@@ -1220,7 +1156,6 @@
           items:
             description: 権限を与える相手のtraQID（UUID）
             type: string
->>>>>>> 4d3a8867
     NewVersion:
       description: 新しいランチャーのバージョンの名前
       type: object
@@ -1386,36 +1321,6 @@
           description: 自由記述欄
           type: string
           example: 特に何もありません
-<<<<<<< HEAD
-    Response:
-      description: 回答
-      type: object
-      properties:
-        id:
-          description: クライアントのUUID
-          type: string
-          example: eb4a287d-15d9-4f12-8fff-bd088b12ba80
-        answers:
-          description: バージョンごとの質問に対する回答
-          type: array
-          items:
-            $ref: '#/components/schemas/Answer'
-        gameRatings:
-          description: ゲームに対する評価
-          type: array
-          items:
-            $ref: '#/components/schemas/GameRating'
-        remark:
-          description: 自由記述欄
-          type: string
-          example: 特に何もありません
-        createdAt:
-          description: 回答時刻
-          type: string
-          format: date-time
-          example: "2019-09-25T09:51:31Z"
-=======
->>>>>>> 4d3a8867
     ResponseCalc:
       type: object
       description: 回答
@@ -1523,11 +1428,7 @@
           description: プレイ時間(ms)の平均
           type: integer
           example: 500000
-<<<<<<< HEAD
-    Owner:
-=======
     Maintainer:
->>>>>>> 4d3a8867
       type: object
       properties:
         id:
