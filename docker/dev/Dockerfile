--- conflicted
+++ resolved
@@ -1,21 +1,6 @@
 # syntax = docker/dockerfile:1.3.0
 
-<<<<<<< HEAD
-FROM groovy:4.0 AS generate
-WORKDIR /home/groovy/scripts
-COPY --chown=groovy:groovy ./docs/swagger/openapi.yml ./generate /local/
-USER root
-RUN --mount=type=cache,target=/home/groovy/.groovy/grapes \
-  groovy /local/generator.groovy generate \
-  -i /local/openapi.yml \
-  -g CollectionCodegen \
-  -t /local \
-  -o /local
-
 FROM golang:1.17.8-alpine AS build
-=======
-FROM golang:1.17.7-alpine AS build
->>>>>>> 440f48c2
 
 RUN apk --update --no-cache add tzdata && \
   cp /usr/share/zoneinfo/Asia/Tokyo /etc/localtime && \
