--- conflicted
+++ resolved
@@ -32,11 +32,7 @@
 	PostGame(userID string, gameName string, description string) (*openapi.GameInfo, error)
 	DeleteGame(gameID string) error
 	GetGameInfo(gameID string) (*openapi.Game, error)
-<<<<<<< HEAD
 	UpdateGame(gameID string, gameMeta *openapi.NewGame) (*openapi.GameInfo, error)
-=======
-	UpdateGame(gameID string, gameMeta *openapi.NewGameMeta) (*openapi.GameMeta, error)
->>>>>>> fd1e49ae
 	CheckGameIDs(gameIDs []string) error
 }
 
@@ -234,17 +230,6 @@
 	return gameMeta, nil
 }
 
-<<<<<<< HEAD
-// GameIDsError CheckGameIDs用のエラー
-type GameIDsError struct {
-	NotFoundGameIDs        []string
-	DontHaveVersionGameIDs []string
-	DontHaveAssetGameIDs   []string
-}
-
-func (ge *GameIDsError) Error() string {
-	return fmt.Sprintf("invalid gameIDs(not found:%s, don't have version: %s, don't have asset: %s)", strings.Join(ge.NotFoundGameIDs, "/"), strings.Join(ge.DontHaveVersionGameIDs, "/"), strings.Join(ge.DontHaveAssetGameIDs, "/"))
-=======
 // InvalidGameIDs Checkをfailした理由ごとの不正なIDの配列
 type InvalidGameIDs struct {
 	NotFound  []string
@@ -252,30 +237,20 @@
 	NoAssets  []string
 }
 
-func (ids *InvalidGameIDs) Error() string {
+func (ids InvalidGameIDs) Error() string {
 	return fmt.Sprintf("invalid gameIds(not found:%s, no version: %s, no assets: %s)", strings.Join(ids.NotFound, "/"), strings.Join(ids.NoVersion, "/"), strings.Join(ids.NoAssets, "/"))
->>>>>>> fd1e49ae
 }
 
 type gameIDState int
 
 const (
 	notFound gameIDState = iota
-<<<<<<< HEAD
-	dontHaveVersion
-	dontHaveAsset
-	found
-)
-
-// CheckGameIDs gameIDが全てあるか確認
-=======
 	noVersion
 	noAsset
 	ok
 )
 
 // CheckGameIDs gameIDが登録済みのものに該当するか確認
->>>>>>> fd1e49ae
 func (*DB) CheckGameIDs(gameIDs []string) error {
 	rows, err := db.
 		Where("games.id IN (?)", gameIDs).
@@ -289,15 +264,9 @@
 		return fmt.Errorf("failed to find gameIDs: %w", err)
 	}
 
-<<<<<<< HEAD
-	gameIDMap := make(map[string]gameIDState, len(gameIDs))
-	for _, gameID := range gameIDs {
-		gameIDMap[gameID] = notFound
-=======
 	gameIDStateMap := make(map[string]gameIDState, len(gameIDs))
 	for _, gameID := range gameIDs {
 		gameIDStateMap[gameID] = notFound
->>>>>>> fd1e49ae
 	}
 
 	for rows.Next() {
@@ -310,55 +279,25 @@
 		}
 
 		if versionNum == 0 {
-<<<<<<< HEAD
-			gameIDMap[gameID] = dontHaveVersion
-			continue
-		}
-		if assetNum == 0 {
-			gameIDMap[gameID] = dontHaveAsset
-			continue
-		}
-
-		gameIDMap[gameID] = found
-	}
-
-	gameIDerr := &GameIDsError{}
-	for gameID, state := range gameIDMap {
-		switch state {
-		case notFound:
-			gameIDerr.NotFoundGameIDs = append(gameIDerr.NotFoundGameIDs, gameID)
-		case dontHaveVersion:
-			gameIDerr.DontHaveVersionGameIDs = append(gameIDerr.DontHaveVersionGameIDs, gameID)
-		case dontHaveAsset:
-			gameIDerr.DontHaveAssetGameIDs = append(gameIDerr.DontHaveAssetGameIDs, gameID)
-		}
-	}
-
-	if len(gameIDerr.NotFoundGameIDs) == 0 && len(gameIDerr.DontHaveVersionGameIDs) == 0 && len(gameIDerr.DontHaveAssetGameIDs) == 0 {
-		return nil
-	}
-
-	return gameIDerr
-=======
 			gameIDStateMap[gameID] = noVersion
 			continue
 		}
 		if assetNum == 0 {
-			gameIDStateMap[gameID] = noAssets
+			gameIDStateMap[gameID] = noAsset
 			continue
 		}
 
 		gameIDStateMap[gameID] = ok
 	}
 
-	invalidGameIDs := &invalidGameIDs{}
+	invalidGameIDs := &InvalidGameIDs{}
 	for gameID, state := range gameIDStateMap {
 		switch state {
 		case notFound:
 			invalidGameIDs.NotFound = append(invalidGameIDs.NotFound, gameID)
 		case noVersion:
-			invalidGameIDs.NoVersion = append(invalidGameIDs.DontHaveVersionGameIDs, gameID)
-		case noAssets:
+			invalidGameIDs.NoVersion = append(invalidGameIDs.NoVersion, gameID)
+		case noAsset:
 			invalidGameIDs.NoAssets = append(invalidGameIDs.NoAssets, gameID)
 		}
 	}
@@ -368,5 +307,4 @@
 	}
 
 	return nil
->>>>>>> fd1e49ae
 }