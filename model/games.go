package model

//go:generate mockgen -source=$GOFILE -destination=mock_${GOFILE} -package=$GOPACKAGE

import (
	"database/sql"
	"fmt"
	"log"
	"time"

	"github.com/google/uuid"
	"github.com/jinzhu/gorm"
	"github.com/traPtitech/trap-collection-server/openapi"
)

// Game gameの構造体
type Game struct {
	ID          string    `gorm:"type:varchar(36);PRIMARY_KEY;"`
	GameVersion GameVersion `gorm:"association_foreignkey:GameID;"`
	Name        string    `gorm:"type:varchar(32);NOT NULL;"`
	Description string    `gorm:"type:text;"`
	CreatedAt   time.Time `gorm:"type:datetime;NOT NULL;DEFAULT:CURRENT_TIMESTAMP;"`
	DeletedAt   time.Time `gorm:"type:varchar(32);DEFAULT:NULL;"`
}

// GameMeta gameテーブルのリポジトリ
type GameMeta interface {
<<<<<<< HEAD
	GetGames(userID ...string) ([]*openapi.Game, error)
	GetGameInfo(gameID string) (*openapi.Game, error)
}

// GetGames ゲーム一覧の取得
func (*DB) GetGames(userID ...string) ([]*openapi.Game, error) {
	sub := db.Table("games AS gs").
		Select("gvs.id").
		Joins("LEFT OUTER JOIN game_versions AS gvs ON gs.id = gvs.game_id").
		Where("gs.id = g.id").
		Order("gvs.created_at DESC").
		Limit(1).
		SubQuery()
	db := db.Table("games AS g").
		Select("g.id, g.name, g.created_at, gv.id, gv.name, gv.description, gv.created_at").
		Joins("LEFT OUTER JOIN game_versions AS gv ON g.id = gv.game_id")

	var rows *sql.Rows
	var err error
	if len(userID) != 0 {
		rows, err = db.Joins("INNER JOIN maintainers ON g.id = maintainers.game_id").
			Where("(gv.id = ? OR gv.id IS NULL) AND maintainers.user_id = ?", sub, userID[0]).
			Rows()
	} else {
		rows, err = db.Where("gv.id = ?", sub).Rows()
	}
	if err != nil {
		return nil, fmt.Errorf("Failed In Getting Games: %w", err)
	}

	var games []*openapi.Game
	for rows.Next() {
		game := &openapi.Game{}
		var id sql.NullInt32
		var name sql.NullString
		var description sql.NullString
		var createdAt sql.NullTime
		err = rows.Scan(&game.Id, &game.Name, &game.CreatedAt, &id, &name, &description, &createdAt)
		if err != nil {
			return nil, fmt.Errorf("Failed In Scanning Game: %w", err)
		}
		if id.Valid && name.Valid && description.Valid && createdAt.Valid {
			game.Version = &openapi.GameVersion{
				Id: id.Int32,
				Name: name.String,
				Description: description.String,
				CreatedAt: createdAt.Time,
			}
		}
		games = append(games, game)
	}

	return games, nil
=======
	PostGame(userID string, gameName string, description string) (*openapi.GameMeta, error)
	GetGameInfo(gameID string) (*openapi.Game, error)
}

// PostGame ゲームの追加
func (*DB) PostGame(userID string, gameName string, gameDescription string) (*openapi.GameMeta, error) {
	id, err := uuid.NewUUID()
	if err != nil {
		return nil, fmt.Errorf("failed to generate UUID: %w", err)
	}

	game := &Game{
		ID: id.String(),
		Name: gameName,
		Description: gameDescription,
	}

	err = db.Transaction(func(tx *gorm.DB) error {
		err := tx.Create(&game).Error
		if err != nil {
			return fmt.Errorf("failed to INSERT game record: %w", err)
		}

		err = tx.Last(&game).Error
		if err != nil {
			return fmt.Errorf("failed to GET added game record: %w", err)
		}

		maintainer := Maintainer{
			GameID: game.ID,
			UserID: userID,
			Role: 1,
		}
		err = tx.Create(&maintainer).Error
		if err != nil {
			return fmt.Errorf("failed to INSERT maintainer record: %w", err)
		}

		return nil
	})
	if err != nil {
		return nil, fmt.Errorf("Trasaction Error: %w", err)
	}

	gameMeta := &openapi.GameMeta{
		Id: game.ID,
		Name: game.Name,
		Description: game.Description,
		CreatedAt: game.CreatedAt,
	}

	return gameMeta, nil
>>>>>>> a091438f
}

// GetGameInfo ゲーム情報の取得
func (*DB) GetGameInfo(gameID string) (*openapi.Game, error) {
	game := &openapi.Game{
		Version: &openapi.GameVersion{},
	}
	rows, err := db.Table("games").
		Select("games.id, games.name, games.created_at, game_versions.id, game_versions.name, game_versions.description, game_versions.created_at").
		Joins("INNER JOIN game_versions ON games.id = game_versions.game_id").
		Where("games.id = ?", gameID).
		Order("game_versions.created_at").
		Limit(1).
		Rows()
	if err != nil {
		return &openapi.Game{}, fmt.Errorf("Failed In Getting Game Info: %w", err)
	}
	if rows.Next() {
		err = rows.Scan(&game.Id, &game.Name, &game.CreatedAt, &game.Version.Id, &game.Version.Name, &game.Version.Description, &game.Version.CreatedAt)
		if err != nil {
			return &openapi.Game{}, fmt.Errorf("Failed In Scaning Game Info: %w", err)
		}
	}
	log.Printf("debug: %#v\n", game)

	return game, nil
}<|MERGE_RESOLUTION|>--- conflicted
+++ resolved
@@ -25,8 +25,8 @@
 
 // GameMeta gameテーブルのリポジトリ
 type GameMeta interface {
-<<<<<<< HEAD
 	GetGames(userID ...string) ([]*openapi.Game, error)
+	PostGame(userID string, gameName string, description string) (*openapi.GameMeta, error)
 	GetGameInfo(gameID string) (*openapi.Game, error)
 }
 
@@ -79,9 +79,6 @@
 	}
 
 	return games, nil
-=======
-	PostGame(userID string, gameName string, description string) (*openapi.GameMeta, error)
-	GetGameInfo(gameID string) (*openapi.Game, error)
 }
 
 // PostGame ゲームの追加
@@ -132,7 +129,6 @@
 	}
 
 	return gameMeta, nil
->>>>>>> a091438f
 }
 
 // GetGameInfo ゲーム情報の取得
