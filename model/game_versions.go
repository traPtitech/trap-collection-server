package model

//go:generate mockgen -source=$GOFILE -destination=mock_${GOFILE} -package=$GOPACKAGE

import (
	"errors"
	"fmt"
	"log"
	"time"

	"github.com/traPtitech/trap-collection-server/openapi"
)

// GameVersion gameのversionの構造体
type GameVersion struct {
	ID          uint      `gorm:"type:int(11) unsigned auto_increment;PRIMARY_KEY;"`
	GameID      string    `gorm:"type:varchar(36);NOT NULL;"`
	Name        string    `gorm:"type:varchar(36);NOT NULL;"`
	Description string    `gorm:"type:text;"`
	CreatedAt   time.Time `gorm:"type:datetime;NOT NULL;DEFAULT:CURRENT_TIMESTAMP;"`
	DeletedAt   time.Time `gorm:"type:varchar(32);DEFAULT:NULL;"`
}

// GameVersionMeta game_versionテーブルのリポジトリ
type GameVersionMeta interface {
	GetGameType(gameID string, operatingSystem string) (string, error)
	GetGameVersions(gameID string) ([]*openapi.GameVersion, error)
	GetURL(gameID string) (string, error)
	InsertGameVersion(gameID string, name string, description string) (*openapi.GameVersion, error)
}

// GetGameType ゲームの種類の取得
func (*DB) GetGameType(gameID string, operatingSystem string) (string, error) {
	intOs, ok := osGameTypeIntMap[operatingSystem]
	if !ok {
		return "", errors.New("Invalid OS Error")
	}

	var intTypes []uint8
	err := db.Table("game_versions").
		Select("type").
		Joins("INNER JOIN game_assets ON game_versions.id = game_assets.game_version_id").
		Where("game_versions.game_id = ? AND game_assets.type IN (1,?)", gameID, intOs).
		Order("game_versions.created_at").
		Pluck("type", &intTypes).Error
	if err != nil {
		return "", fmt.Errorf("Failed In Getting Type: %w", err)
	}
	strType, ok := gameTypeIntStrMap[intTypes[0]]
	if !ok {
		log.Println("error: Unexpected Invalid Game Type")
		return "", errors.New("Invalid Game Type")
	}

	return strType, nil
}

// GetURL URLの取得
func (*DB) GetURL(gameID string) (string, error) {
	var url string
	rows, err := db.Table("game_versions").
		Select("game_assets.url").
		Joins("INNER JOIN game_assets ON game_versions.id = game_assets.game_version_id").
		Where("game_versions.game_id = ? AND game_assets.type = 0", gameID).
		Order("game_versions.created_at").
		Rows()
	if err != nil {
		return "", fmt.Errorf("Failed In Getting URL: %w", err)
	}
	if rows.Next() {
		err = rows.Scan(&url)
		if err != nil {
			return "", fmt.Errorf("Failed In Scaning Game URL: %w", err)
		}
	}

	return url, err
}

<<<<<<< HEAD
// InsertGameVersion GameVersionの追加
func (*DB) InsertGameVersion(gameID string, name string, description string) (*openapi.GameVersion, error) {
	newGameVersion := GameVersion{
		GameID:      gameID,
		Name:        name,
		Description: description,
	}

	err := db.Create(&newGameVersion).Error
	if err != nil {
		return nil, fmt.Errorf("failed to create a game version record: %w", err)
	}

	gameVersion := GameVersion{}
	err = db.Last(&gameVersion).Error
	if err != nil {
		return nil, fmt.Errorf("failed to get a last game version record: %w", err)
	}

	apiGameVersion := openapi.GameVersion{
		Id:          int32(gameVersion.ID),
		Name:        gameVersion.Name,
		Description: gameVersion.Description,
		CreatedAt:   gameVersion.CreatedAt,
	}

	return &apiGameVersion, nil
=======
func (*DB) GetGameVersions(gameID string) ([]*openapi.GameVersion, error) {
	var gameVersions []*GameVersion
	err := db.Where("game_id = ?", gameID).Find(&gameVersions).Error
	if err != nil {
		return nil, fmt.Errorf("failed to get game versions: %w", err)
	}

	apiGameVersions := make([]*openapi.GameVersion, 0, len(gameVersions))
	for _,gameVersion := range gameVersions {
		apiGameVersion := openapi.GameVersion{
			Id: int32(gameVersion.ID),
			Name: gameVersion.Name,
			Description: gameVersion.Description,
			CreatedAt: gameVersion.CreatedAt,
		}

		apiGameVersions = append(apiGameVersions, &apiGameVersion)
	}

	return apiGameVersions, nil
>>>>>>> cc810128
}<|MERGE_RESOLUTION|>--- conflicted
+++ resolved
@@ -77,7 +77,6 @@
 	return url, err
 }
 
-<<<<<<< HEAD
 // InsertGameVersion GameVersionの追加
 func (*DB) InsertGameVersion(gameID string, name string, description string) (*openapi.GameVersion, error) {
 	newGameVersion := GameVersion{
@@ -105,7 +104,8 @@
 	}
 
 	return &apiGameVersion, nil
-=======
+}
+
 func (*DB) GetGameVersions(gameID string) ([]*openapi.GameVersion, error) {
 	var gameVersions []*GameVersion
 	err := db.Where("game_id = ?", gameID).Find(&gameVersions).Error
@@ -126,5 +126,4 @@
 	}
 
 	return apiGameVersions, nil
->>>>>>> cc810128
 }