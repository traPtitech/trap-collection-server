package v2

import (
	"context"
	"errors"
	"testing"
	"time"

	"github.com/golang/mock/gomock"
	"github.com/google/uuid"
	"github.com/stretchr/testify/assert"
	mockAuth "github.com/traPtitech/trap-collection-server/src/auth/mock"
	"github.com/traPtitech/trap-collection-server/src/cache"
	mockCache "github.com/traPtitech/trap-collection-server/src/cache/mock"
	"github.com/traPtitech/trap-collection-server/src/domain"
	"github.com/traPtitech/trap-collection-server/src/domain/values"
	"github.com/traPtitech/trap-collection-server/src/repository"
	mockRepository "github.com/traPtitech/trap-collection-server/src/repository/mock"
	"github.com/traPtitech/trap-collection-server/src/service"
)

func TestCreateGame(t *testing.T) {
	t.Parallel()

	ctx := context.Background()

	ctrl := gomock.NewController(t)
	defer ctrl.Finish()

	mockDB := mockRepository.NewMockDB(ctrl)
	mockGameRepository := mockRepository.NewMockGameV2(ctrl)
	mockGameManagementRoleRepository := mockRepository.NewMockGameManagementRole(ctrl)
	mockGameGenreRepository := mockRepository.NewMockGameGenre(ctrl)

	mockUserCache := mockCache.NewMockUser(ctrl)
	mockUserAuth := mockAuth.NewMockUser(ctrl)

	user := NewUser(mockUserAuth, mockUserCache)

	gameService := NewGame(
		mockDB,
		mockGameRepository,
		mockGameManagementRoleRepository,
		mockGameGenreRepository,
		user,
	)

	type test struct {
		description     string
		authSession     *domain.OIDCSession
		user            *service.UserInfo
		isGetMeErr      bool
		name            values.GameName
		gameDescription values.GameDescription
		owners          []values.TraPMemberName
		maintainers     []values.TraPMemberName
		gameGenreNames  []values.GameGenreName

		executeSaveGame bool
		SaveGameErr     error

		executeAddGameManagementRoles  bool
		AddGameManagementRoleAdminErr  error
		AddGameManagementRoleCollabErr error

		executeGetGameGenresWithNames bool
		GetGameGenresWithNamesReturn  []*domain.GameGenre
		GetGameGenresWithNamesErr     error

		executeSaveGameGenres bool
		SaveGameGenresErr     error

		executeRegisterGenresToGame bool
		RegisterGenresToGameErr     error

		expectedOwners     []values.TraPMemberName
		expectedGameGenres []*domain.GameGenre
		isErr              bool
		err                error
	}

	userID1 := values.NewTrapMemberID(uuid.New())
	userID2 := values.NewTrapMemberID(uuid.New())
	userID3 := values.NewTrapMemberID(uuid.New())
	userID4 := values.NewTrapMemberID(uuid.New())

	activeUsers := []*service.UserInfo{
		service.NewUserInfo(
			userID1,
			"ikura-hamu",
			values.TrapMemberStatusActive,
		),
		service.NewUserInfo(
			userID2,
			"mazrean",
			values.TrapMemberStatusActive,
		),
		service.NewUserInfo(
			userID3,
			"pikachu",
			values.TrapMemberStatusActive,
		),
		service.NewUserInfo(
			userID4,
			"JichouP",
			values.TrapMemberStatusActive,
		),
	}

	gameGenreName1 := values.NewGameGenreName("ジャンル1")
	gameGenreName2 := values.NewGameGenreName("ジャンル2")

	gameGenreID1 := values.NewGameGenreID()

	testCases := []test{
		{
			description: "ユーザー情報の取得に失敗したのでエラー",
			authSession: domain.NewOIDCSession("access token", time.Now().Add(time.Hour)),
			isGetMeErr:  true,
			isErr:       true,
		},
		{
			description: "特に問題ないのでエラーなし",
			authSession: domain.NewOIDCSession(
				"access token",
				time.Now().Add(time.Hour),
			),
			user: service.NewUserInfo(
				userID1,
				"ikura-hamu",
				values.TrapMemberStatusActive,
			),
			name:                          values.GameName("test"),
			gameDescription:               values.GameDescription("test description"),
			owners:                        []values.TraPMemberName{"mazrean"},
			maintainers:                   []values.TraPMemberName{"pikachu"},
			expectedOwners:                []values.TraPMemberName{"mazrean", "ikura-hamu"},
			gameGenreNames:                []values.GameGenreName{gameGenreName1, gameGenreName2},
			executeSaveGame:               true,
			executeAddGameManagementRoles: true,
			executeGetGameGenresWithNames: true,
			GetGameGenresWithNamesReturn:  []*domain.GameGenre{domain.NewGameGenre(gameGenreID1, gameGenreName1, time.Now().Add(-time.Hour))},
			executeSaveGameGenres:         true,
			executeRegisterGenresToGame:   true,
			expectedGameGenres: []*domain.GameGenre{
				domain.NewGameGenre(gameGenreID1, gameGenreName1, time.Now().Add(-time.Hour)),
				domain.NewGameGenre(values.NewGameGenreID(), gameGenreName2, time.Now())},
		},
		{
			description: "nameが空でもエラーなし",
			authSession: domain.NewOIDCSession(
				"access token",
				time.Now().Add(time.Hour),
			),
			user: service.NewUserInfo(
				values.NewTrapMemberID(uuid.New()),
				"ikura-hamu",
				values.TrapMemberStatusActive,
			),
			name:                          values.GameName(""),
			gameDescription:               values.GameDescription("test"),
			owners:                        []values.TraPMemberName{"mazrean"},
			maintainers:                   []values.TraPMemberName{"pikachu"},
			expectedOwners:                []values.TraPMemberName{"mazrean", "ikura-hamu"},
			gameGenreNames:                []values.GameGenreName{gameGenreName1, gameGenreName2},
			executeSaveGame:               true,
			executeAddGameManagementRoles: true,
			executeGetGameGenresWithNames: true,
			GetGameGenresWithNamesReturn:  []*domain.GameGenre{domain.NewGameGenre(gameGenreID1, gameGenreName1, time.Now().Add(-time.Hour))},
			executeSaveGameGenres:         true,
			executeRegisterGenresToGame:   true,
			expectedGameGenres: []*domain.GameGenre{
				domain.NewGameGenre(gameGenreID1, gameGenreName1, time.Now().Add(-time.Hour)),
				domain.NewGameGenre(values.NewGameGenreID(), gameGenreName2, time.Now())},
		},
		{
			description: "descriptionが空でもエラーなし",
			authSession: domain.NewOIDCSession(
				"access token",
				time.Now().Add(time.Hour),
			),
			user: service.NewUserInfo(
				values.NewTrapMemberID(uuid.New()),
				"ikura-hamu",
				values.TrapMemberStatusActive,
			),
			name:                          values.GameName("test"),
			gameDescription:               values.GameDescription(""),
			owners:                        []values.TraPMemberName{"mazrean"},
			maintainers:                   []values.TraPMemberName{"pikachu"},
			expectedOwners:                []values.TraPMemberName{"mazrean", "ikura-hamu"},
			gameGenreNames:                []values.GameGenreName{gameGenreName1, gameGenreName2},
			executeSaveGame:               true,
			executeAddGameManagementRoles: true,
			executeGetGameGenresWithNames: true,
			GetGameGenresWithNamesReturn:  []*domain.GameGenre{domain.NewGameGenre(gameGenreID1, gameGenreName1, time.Now().Add(-time.Hour))},
			executeSaveGameGenres:         true,
			executeRegisterGenresToGame:   true,
			expectedGameGenres: []*domain.GameGenre{
				domain.NewGameGenre(gameGenreID1, gameGenreName1, time.Now().Add(-time.Hour)),
				domain.NewGameGenre(values.NewGameGenreID(), gameGenreName2, time.Now())},
		},
		{
			description: "ownersが複数いてもエラーなし",
			authSession: domain.NewOIDCSession(
				"access token",
				time.Now().Add(time.Hour),
			),
			user: service.NewUserInfo(
				values.NewTrapMemberID(uuid.New()),
				"ikura-hamu",
				values.TrapMemberStatusActive,
			),
			name:                          values.GameName("test"),
			gameDescription:               values.GameDescription("test"),
			owners:                        []values.TraPMemberName{"mazrean", "JichouP"},
			maintainers:                   []values.TraPMemberName{"pikachu"},
			gameGenreNames:                []values.GameGenreName{gameGenreName1, gameGenreName2},
			expectedOwners:                []values.TraPMemberName{"mazrean", "JichouP", "ikura-hamu"},
			executeSaveGame:               true,
			executeAddGameManagementRoles: true,
			executeGetGameGenresWithNames: true,
			GetGameGenresWithNamesReturn:  []*domain.GameGenre{domain.NewGameGenre(gameGenreID1, gameGenreName1, time.Now().Add(-time.Hour))},
			executeSaveGameGenres:         true,
			executeRegisterGenresToGame:   true,
			expectedGameGenres: []*domain.GameGenre{
				domain.NewGameGenre(gameGenreID1, gameGenreName1, time.Now().Add(-time.Hour)),
				domain.NewGameGenre(values.NewGameGenreID(), gameGenreName2, time.Now())},
		},
		{
			description: "ownersがいなくてもエラーなし",
			authSession: domain.NewOIDCSession(
				"access token",
				time.Now().Add(time.Hour),
			),
			user: service.NewUserInfo(
				values.NewTrapMemberID(uuid.New()),
				"ikura-hamu",
				values.TrapMemberStatusActive,
			),
			name:                          values.GameName("test"),
			gameDescription:               values.GameDescription("test"),
			owners:                        []values.TraPMemberName{},
			maintainers:                   []values.TraPMemberName{"pikachu"},
			expectedOwners:                []values.TraPMemberName{"ikura-hamu"},
			gameGenreNames:                []values.GameGenreName{gameGenreName1, gameGenreName2},
			executeSaveGame:               true,
			executeAddGameManagementRoles: true,
			executeGetGameGenresWithNames: true,
			GetGameGenresWithNamesReturn:  []*domain.GameGenre{domain.NewGameGenre(gameGenreID1, gameGenreName1, time.Now().Add(-time.Hour))},
			executeSaveGameGenres:         true,
			executeRegisterGenresToGame:   true,
			expectedGameGenres: []*domain.GameGenre{
				domain.NewGameGenre(gameGenreID1, gameGenreName1, time.Now().Add(-time.Hour)),
				domain.NewGameGenre(values.NewGameGenreID(), gameGenreName2, time.Now())},
		},
		{
			description: "maintainersが複数いてもエラーなし",
			authSession: domain.NewOIDCSession(
				"access token",
				time.Now().Add(time.Hour),
			),
			user: service.NewUserInfo(
				values.NewTrapMemberID(uuid.New()),
				"ikura-hamu",
				values.TrapMemberStatusActive,
			),
			name:                          values.GameName("test"),
			gameDescription:               values.GameDescription("test"),
			owners:                        []values.TraPMemberName{"mazrean"},
			maintainers:                   []values.TraPMemberName{"pikachu", "JichouP"},
			expectedOwners:                []values.TraPMemberName{"mazrean", "ikura-hamu"},
			gameGenreNames:                []values.GameGenreName{gameGenreName1, gameGenreName2},
			executeSaveGame:               true,
			executeAddGameManagementRoles: true,
			executeGetGameGenresWithNames: true,
			GetGameGenresWithNamesReturn:  []*domain.GameGenre{domain.NewGameGenre(gameGenreID1, gameGenreName1, time.Now().Add(-time.Hour))},
			executeSaveGameGenres:         true,
			executeRegisterGenresToGame:   true,
			expectedGameGenres: []*domain.GameGenre{
				domain.NewGameGenre(gameGenreID1, gameGenreName1, time.Now().Add(-time.Hour)),
				domain.NewGameGenre(values.NewGameGenreID(), gameGenreName2, time.Now())},
		},
		{
			description: "maintainersがいなくてもエラーなし",
			authSession: domain.NewOIDCSession(
				"access token",
				time.Now().Add(time.Hour),
			),
			user: service.NewUserInfo(
				values.NewTrapMemberID(uuid.New()),
				"ikura-hamu",
				values.TrapMemberStatusActive,
			),
			name:                          values.GameName("test"),
			gameDescription:               values.GameDescription(""),
			owners:                        []values.TraPMemberName{"mazrean"},
			maintainers:                   []values.TraPMemberName{},
			expectedOwners:                []values.TraPMemberName{"mazrean", "ikura-hamu"},
			gameGenreNames:                []values.GameGenreName{gameGenreName1, gameGenreName2},
			executeSaveGame:               true,
			executeAddGameManagementRoles: true,
			executeGetGameGenresWithNames: true,
			GetGameGenresWithNamesReturn:  []*domain.GameGenre{domain.NewGameGenre(gameGenreID1, gameGenreName1, time.Now().Add(-time.Hour))},
			executeSaveGameGenres:         true,
			executeRegisterGenresToGame:   true,
			expectedGameGenres: []*domain.GameGenre{
				domain.NewGameGenre(gameGenreID1, gameGenreName1, time.Now().Add(-time.Hour)),
				domain.NewGameGenre(values.NewGameGenreID(), gameGenreName2, time.Now())},
		},
		{
			description: "新しいジャンルが無くてもエラー無し",
			authSession: domain.NewOIDCSession(
				"access token",
				time.Now().Add(time.Hour),
			),
			user: service.NewUserInfo(
				userID1,
				"ikura-hamu",
				values.TrapMemberStatusActive,
			),
			name:                          values.GameName("test"),
			gameDescription:               values.GameDescription("test description"),
			owners:                        []values.TraPMemberName{"mazrean"},
			maintainers:                   []values.TraPMemberName{"pikachu"},
			expectedOwners:                []values.TraPMemberName{"mazrean", "ikura-hamu"},
			gameGenreNames:                []values.GameGenreName{gameGenreName1},
			executeSaveGame:               true,
			executeAddGameManagementRoles: true,
			executeGetGameGenresWithNames: true,
			GetGameGenresWithNamesReturn:  []*domain.GameGenre{domain.NewGameGenre(gameGenreID1, gameGenreName1, time.Now().Add(-time.Hour))},
			executeRegisterGenresToGame:   true,
			expectedGameGenres: []*domain.GameGenre{
				domain.NewGameGenre(gameGenreID1, gameGenreName1, time.Now().Add(-time.Hour))},
		},
		{
			description: "ジャンル名が重複してもエラー無し",
			authSession: domain.NewOIDCSession(
				"access token",
				time.Now().Add(time.Hour),
			),
			user: service.NewUserInfo(
				userID1,
				"ikura-hamu",
				values.TrapMemberStatusActive,
			),
			name:                          values.GameName("test"),
			gameDescription:               values.GameDescription("test description"),
			owners:                        []values.TraPMemberName{"mazrean"},
			maintainers:                   []values.TraPMemberName{"pikachu"},
			expectedOwners:                []values.TraPMemberName{"mazrean", "ikura-hamu"},
			gameGenreNames:                []values.GameGenreName{gameGenreName1, gameGenreName2, gameGenreName2},
			executeSaveGame:               true,
			executeAddGameManagementRoles: true,
			executeGetGameGenresWithNames: true,
			GetGameGenresWithNamesReturn:  []*domain.GameGenre{domain.NewGameGenre(gameGenreID1, gameGenreName1, time.Now().Add(-time.Hour))},
			executeSaveGameGenres:         true,
			executeRegisterGenresToGame:   true,
			expectedGameGenres: []*domain.GameGenre{
				domain.NewGameGenre(gameGenreID1, gameGenreName1, time.Now().Add(-time.Hour)),
				domain.NewGameGenre(values.NewGameGenreID(), gameGenreName2, time.Now())},
		},
		{
			description: "全て新しいジャンルでも問題なし",
			authSession: domain.NewOIDCSession(
				"access token",
				time.Now().Add(time.Hour),
			),
			user: service.NewUserInfo(
				userID1,
				"ikura-hamu",
				values.TrapMemberStatusActive,
			),
			name:                          values.GameName("test"),
			gameDescription:               values.GameDescription("test description"),
			owners:                        []values.TraPMemberName{"mazrean"},
			maintainers:                   []values.TraPMemberName{"pikachu"},
			expectedOwners:                []values.TraPMemberName{"mazrean", "ikura-hamu"},
			gameGenreNames:                []values.GameGenreName{gameGenreName1},
			executeSaveGame:               true,
			executeAddGameManagementRoles: true,
			executeGetGameGenresWithNames: true,
			GetGameGenresWithNamesErr:     repository.ErrRecordNotFound,
			executeSaveGameGenres:         true,
			executeRegisterGenresToGame:   true,
			expectedGameGenres: []*domain.GameGenre{
				domain.NewGameGenre(gameGenreID1, gameGenreName1, time.Now().Add(-time.Hour))},
		},
		{
			description: "ownerとユーザーが同じなのでエラー",
			authSession: domain.NewOIDCSession(
				"access token",
				time.Now().Add(time.Hour),
			),
			user: service.NewUserInfo(
				values.NewTrapMemberID(uuid.New()),
				"ikura-hamu",
				values.TrapMemberStatusActive,
			),
			name:                          values.GameName("test"),
			gameDescription:               values.GameDescription("test"),
			owners:                        []values.TraPMemberName{"ikura-hamu"},
			maintainers:                   []values.TraPMemberName{"pikachu"},
			executeSaveGame:               true,
			executeAddGameManagementRoles: true,
			isErr:                         true,
			err:                           service.ErrOverlapInOwners,
		},
		{
			description: "maintainerとユーザーが同じなのでエラー",
			authSession: domain.NewOIDCSession(
				"access token",
				time.Now().Add(time.Hour),
			),
			user: service.NewUserInfo(
				values.NewTrapMemberID(uuid.New()),
				"ikura-hamu",
				values.TrapMemberStatusActive,
			),
			name:                          values.GameName("test"),
			gameDescription:               values.GameDescription("test"),
			owners:                        []values.TraPMemberName{"mazrean"},
			maintainers:                   []values.TraPMemberName{"ikura-hamu"},
			executeSaveGame:               true,
			executeAddGameManagementRoles: true,
			isErr:                         true,
			err:                           service.ErrOverlapBetweenOwnersAndMaintainers,
		},
		{
			description: "ownersに同じ人が含まれているのでエラー",
			authSession: domain.NewOIDCSession(
				"access token",
				time.Now().Add(time.Hour),
			),
			user: service.NewUserInfo(
				values.NewTrapMemberID(uuid.New()),
				"ikura-hamu",
				values.TrapMemberStatusActive,
			),
			name:                          values.GameName("test"),
			gameDescription:               values.GameDescription("test"),
			owners:                        []values.TraPMemberName{"mazrean", "mazrean"},
			maintainers:                   []values.TraPMemberName{"pikachu"},
			executeSaveGame:               true,
			executeAddGameManagementRoles: true,
			isErr:                         true,
			err:                           service.ErrOverlapInOwners,
		},
		{
			description: "maintainersに同じ人が含まれているのでエラー",
			authSession: domain.NewOIDCSession(
				"access token",
				time.Now().Add(time.Hour),
			),
			user: service.NewUserInfo(
				values.NewTrapMemberID(uuid.New()),
				"ikura-hamu",
				values.TrapMemberStatusActive,
			),
			name:                          values.GameName("test"),
			gameDescription:               values.GameDescription("test"),
			owners:                        []values.TraPMemberName{"mazrean"},
			maintainers:                   []values.TraPMemberName{"pikachu", "pikachu"},
			executeSaveGame:               true,
			executeAddGameManagementRoles: true,
			isErr:                         true,
			err:                           service.ErrOverlapInMaintainers,
		},
		{
			description: "ownersとmaintainersに同じ人がいるのでエラー",
			authSession: domain.NewOIDCSession(
				"access token",
				time.Now().Add(time.Hour),
			),
			user: service.NewUserInfo(
				values.NewTrapMemberID(uuid.New()),
				"ikura-hamu",
				values.TrapMemberStatusActive,
			),
			name:                          values.GameName("test"),
			gameDescription:               values.GameDescription("test"),
			owners:                        []values.TraPMemberName{"pikachu"},
			maintainers:                   []values.TraPMemberName{"pikachu"},
			executeSaveGame:               true,
			executeAddGameManagementRoles: true,
			isErr:                         true,
			err:                           service.ErrOverlapBetweenOwnersAndMaintainers,
		},
		{
			description: "ownersにactiveUserでない人が含まれるが問題なし",
			authSession: domain.NewOIDCSession(
				"access token",
				time.Now().Add(time.Hour),
			),
			user: service.NewUserInfo(
				values.NewTrapMemberID(uuid.New()),
				"ikura-hamu",
				values.TrapMemberStatusActive,
			),
			name:                          values.GameName("test"),
			gameDescription:               values.GameDescription("test"),
			owners:                        []values.TraPMemberName{"s9"},
			maintainers:                   []values.TraPMemberName{"pikachu"},
			expectedOwners:                []values.TraPMemberName{"ikura-hamu"},
			executeSaveGame:               true,
			executeAddGameManagementRoles: true,
		},
		{
			description: "maintainersにactiveUserでない人が含まれるが問題なし",
			authSession: domain.NewOIDCSession(
				"access token",
				time.Now().Add(time.Hour),
			),
			user: service.NewUserInfo(
				values.NewTrapMemberID(uuid.New()),
				"ikura-hamu",
				values.TrapMemberStatusActive,
			),
			name:                          values.GameName("test"),
			gameDescription:               values.GameDescription("test"),
			owners:                        []values.TraPMemberName{"mazrean"},
			maintainers:                   []values.TraPMemberName{"s9"},
			expectedOwners:                []values.TraPMemberName{"mazrean", "ikura-hamu"},
			executeSaveGame:               true,
			executeAddGameManagementRoles: true,
		},
		{
			description: "SaveGameがエラーなのでエラー",
			authSession: domain.NewOIDCSession(
				"access token",
				time.Now().Add(time.Hour),
			),
			user: service.NewUserInfo(
				values.NewTrapMemberID(uuid.New()),
				"ikura-hamu",
				values.TrapMemberStatusActive,
			),
			name:            values.GameName("test"),
			gameDescription: values.GameDescription("test"),
			owners:          []values.TraPMemberName{"mazrean"},
			maintainers:     []values.TraPMemberName{"pikachu"},
			executeSaveGame: true,
			SaveGameErr:     errors.New("test"),
			isErr:           true,
		},
		{
			description: "AddGameManagementRolesがownerの追加でエラーなのでエラー",
			authSession: domain.NewOIDCSession(
				"access token",
				time.Now().Add(time.Hour),
			),
			user: service.NewUserInfo(
				values.NewTrapMemberID(uuid.New()),
				"ikura-hamu",
				values.TrapMemberStatusActive,
			),
			name:                          values.GameName("test"),
			gameDescription:               values.GameDescription("test"),
			owners:                        []values.TraPMemberName{"mazrean"},
			maintainers:                   []values.TraPMemberName{"pikachu"},
			executeSaveGame:               true,
			executeAddGameManagementRoles: true,
			AddGameManagementRoleAdminErr: errors.New("test"),
			isErr:                         true,
		},
		{
			description: "AddGameManagementRolesがmaintainerの追加でエラーなのでエラー",
			authSession: domain.NewOIDCSession(
				"access token",
				time.Now().Add(time.Hour),
			),
			user: service.NewUserInfo(
				values.NewTrapMemberID(uuid.New()),
				"ikura-hamu",
				values.TrapMemberStatusActive,
			),
			name:                           values.GameName("test"),
			gameDescription:                values.GameDescription("test"),
			owners:                         []values.TraPMemberName{"mazrean"},
			maintainers:                    []values.TraPMemberName{"pikachu"},
			executeSaveGame:                true,
			executeAddGameManagementRoles:  true,
			AddGameManagementRoleCollabErr: errors.New("test"),
			isErr:                          true,
		},
		{
			description: "GetGameGenresWithNamesがエラーなのでエラー",
			authSession: domain.NewOIDCSession(
				"access token",
				time.Now().Add(time.Hour),
			),
			user: service.NewUserInfo(
				userID1,
				"ikura-hamu",
				values.TrapMemberStatusActive,
			),
			name:                          values.GameName("test"),
			gameDescription:               values.GameDescription("test description"),
			owners:                        []values.TraPMemberName{"mazrean"},
			maintainers:                   []values.TraPMemberName{"pikachu"},
			expectedOwners:                []values.TraPMemberName{"mazrean", "ikura-hamu"},
			gameGenreNames:                []values.GameGenreName{gameGenreName1},
			executeSaveGame:               true,
			executeAddGameManagementRoles: true,
			executeGetGameGenresWithNames: true,
			GetGameGenresWithNamesErr:     errors.New("error"),
			isErr:                         true,
		},
		{
			description: "SaveGameGenresがエラーなのでエラー",
			authSession: domain.NewOIDCSession(
				"access token",
				time.Now().Add(time.Hour),
			),
			user: service.NewUserInfo(
				userID1,
				"ikura-hamu",
				values.TrapMemberStatusActive,
			),
			name:                          values.GameName("test"),
			gameDescription:               values.GameDescription("test description"),
			owners:                        []values.TraPMemberName{"mazrean"},
			maintainers:                   []values.TraPMemberName{"pikachu"},
			expectedOwners:                []values.TraPMemberName{"mazrean", "ikura-hamu"},
			gameGenreNames:                []values.GameGenreName{gameGenreName1, gameGenreName2},
			executeSaveGame:               true,
			executeAddGameManagementRoles: true,
			executeGetGameGenresWithNames: true,
			GetGameGenresWithNamesReturn:  []*domain.GameGenre{domain.NewGameGenre(gameGenreID1, gameGenreName1, time.Now().Add(-time.Hour))},
			executeSaveGameGenres:         true,
			SaveGameGenresErr:             errors.New("error"),
			isErr:                         true,
		},
		{
			description: "RegisterGenresToGameがエラーなのでエラー",
			authSession: domain.NewOIDCSession(
				"access token",
				time.Now().Add(time.Hour),
			),
			user: service.NewUserInfo(
				userID1,
				"ikura-hamu",
				values.TrapMemberStatusActive,
			),
			name:                          values.GameName("test"),
			gameDescription:               values.GameDescription("test description"),
			owners:                        []values.TraPMemberName{"mazrean"},
			maintainers:                   []values.TraPMemberName{"pikachu"},
			expectedOwners:                []values.TraPMemberName{"mazrean", "ikura-hamu"},
			gameGenreNames:                []values.GameGenreName{gameGenreName1, gameGenreName2},
			executeSaveGame:               true,
			executeAddGameManagementRoles: true,
			executeGetGameGenresWithNames: true,
			GetGameGenresWithNamesReturn:  []*domain.GameGenre{domain.NewGameGenre(gameGenreID1, gameGenreName1, time.Now().Add(-time.Hour))},
			executeSaveGameGenres:         true,
			executeRegisterGenresToGame:   true,
			RegisterGenresToGameErr:       errors.New("error"),
			isErr:                         true,
		},
	}

	for _, testCase := range testCases {
		t.Run(testCase.description, func(t *testing.T) {
			if testCase.isGetMeErr {
				mockUserCache.
					EXPECT().
					GetMe(gomock.Any(), testCase.authSession.GetAccessToken()).
					Return(nil, cache.ErrCacheMiss)
				mockUserAuth.
					EXPECT().
					GetMe(gomock.Any(), testCase.authSession).
					Return(nil, errors.New("error"))
			} else {
				mockUserCache.
					EXPECT().
					GetMe(gomock.Any(), testCase.authSession.GetAccessToken()).
					Return(testCase.user, nil)

				mockUserCache.
					EXPECT().
					GetActiveUsers(gomock.Any()).
					Return(activeUsers, nil).AnyTimes()
			}

			if testCase.executeSaveGame {
				mockGameRepository.
					EXPECT().
					SaveGame(gomock.Any(), gomock.Any()).
					Return(testCase.SaveGameErr)
			}

			if testCase.executeAddGameManagementRoles {
				mockGameManagementRoleRepository.
					EXPECT().
					AddGameManagementRoles(gomock.Any(), gomock.Any(), gomock.Any(), gomock.Any()).
					DoAndReturn(func(ctx interface{}, gameID interface{}, userIDs interface{}, role values.GameManagementRole) error {
						switch role {
						case values.GameManagementRoleAdministrator:
							return testCase.AddGameManagementRoleAdminErr
						case values.GameManagementRoleCollaborator:
							return testCase.AddGameManagementRoleCollabErr
						}
						return nil
					}).AnyTimes()
			}

<<<<<<< HEAD
			if testCase.executeGetGameGenresWithNames {
				mockGameGenreRepository.
					EXPECT().
					GetGameGenresWithNames(ctx, gomock.Any()).
					Return(testCase.GetGameGenresWithNamesReturn, testCase.GetGameGenresWithNamesErr)
			}

			if testCase.executeSaveGameGenres {
				mockGameGenreRepository.
					EXPECT().
					SaveGameGenres(gomock.Any(), gomock.Any()).
					Return(testCase.SaveGameGenresErr)
			}

			if testCase.executeRegisterGenresToGame {
				mockGameGenreRepository.
					EXPECT().
					RegisterGenresToGame(ctx, gomock.Any(), gomock.Any()).
					Return(testCase.RegisterGenresToGameErr)
			}

			game, err := gameService.CreateGame(
				ctx,
				testCase.authSession,
				testCase.name,
				testCase.gameDescription,
				testCase.owners,
				testCase.maintainers,
				testCase.gameGenreNames,
			)
=======
			//TODO: とりあえずvisibilityをすべてLimitedにして実行している。テストケースに追加するべき。
			game, err := gameService.CreateGame(ctx, testCase.authSession, testCase.name, testCase.gameDescription, values.GameVisibilityTypeLimited, testCase.owners, testCase.maintainers)
>>>>>>> b3d941e7

			if testCase.isErr {
				if testCase.err == nil {
					assert.Error(t, err)
				} else if !errors.Is(err, testCase.err) {
					t.Errorf("error must be %v, but actual is %v", testCase.err, err)
				}
			} else {
				assert.NoError(t, err)
			}
			if err != nil {
				return
			}

			assert.Equal(t, testCase.name, game.Game.GetName())
			assert.Equal(t, testCase.gameDescription, game.Game.GetDescription())
			for i := 0; i < len(game.Owners); i++ {
				assert.Equal(t, testCase.expectedOwners[i], game.Owners[i].GetName())
			}
			for i := 0; i < len(game.Maintainers); i++ {
				assert.Equal(t, testCase.maintainers[i], game.Maintainers[i].GetName())
			}
			assert.WithinDuration(t, time.Now(), game.Game.GetCreatedAt(), time.Second)

			assert.Len(t, game.Genres, len(testCase.expectedGameGenres))
			for i := range game.Genres {
				// ジャンルのIDと作成時刻は生成されるものと元から決まっているものが混ざっているので、比較できない。
				assert.Equal(t, testCase.expectedGameGenres[i].GetName(), game.Genres[i].GetName())
			}
		})
	}
}

func TestGetGame(t *testing.T) {
	t.Parallel()

	ctx := context.Background()

	ctrl := gomock.NewController(t)
	defer ctrl.Finish()

	mockDB := mockRepository.NewMockDB(ctrl)
	mockGameRepository := mockRepository.NewMockGameV2(ctrl)
	mockGameManagementRoleRepository := mockRepository.NewMockGameManagementRole(ctrl)
	mockGameGenreRepository := mockRepository.NewMockGameGenre(ctrl)

	mockUserCache := mockCache.NewMockUser(ctrl)
	mockUserAuth := mockAuth.NewMockUser(ctrl)

	userUtils := NewUser(mockUserAuth, mockUserCache)

	gameService := NewGame(
		mockDB,
		mockGameRepository,
		mockGameManagementRoleRepository,
		mockGameGenreRepository,
		userUtils,
	)

	type test struct {
		description                    string
		gameID                         values.GameID
		game                           *domain.Game
		executeGetActiveUsers          bool
		GetGameErr                     error
		executeGetGameManagersByGameID bool
		administrators                 []*repository.UserIDAndManagementRole
		GetGameManagersByGameIDErr     error
		executeGetGenresByGameID       bool
		genres                         []*domain.GameGenre
		GetGenresByGameIDErr           error
		isErr                          bool
		err                            error
	}

	gameID := values.NewGameID()

	userID1 := values.NewTrapMemberID(uuid.New())

	gameGenreID := values.NewGameGenreID()
	gameGenreName := values.NewGameGenreName("ジャンル")

	activeUsers := []*service.UserInfo{
		service.NewUserInfo(
			userID1,
			"ikura-hamu",
			values.TrapMemberStatusActive,
		),
	}

	testCases := []test{
		{
			description: "特に問題ないのでエラーなし",
			gameID:      gameID,
			game: domain.NewGame(
				gameID,
				"game name",
				"game description",
				values.GameVisibilityTypeLimited,
				time.Now(),
			),
			executeGetActiveUsers:          true,
			executeGetGameManagersByGameID: true,
			administrators: []*repository.UserIDAndManagementRole{
				{
					UserID: userID1,
					Role:   values.GameManagementRoleAdministrator,
				},
			},
			executeGetGenresByGameID: true,
			genres:                   []*domain.GameGenre{domain.NewGameGenre(gameGenreID, gameGenreName, time.Now().Add(-time.Hour))},
		},
		{
			description: "ゲームが存在しないのでErrNoGame",
			gameID:      gameID,
			GetGameErr:  repository.ErrRecordNotFound,
			isErr:       true,
			err:         service.ErrNoGame,
		},
		{
			description: "GetGameがエラーなのでエラー",
			gameID:      gameID,
			GetGameErr:  errors.New("error"),
			isErr:       true,
		},
		{
			description:                    "GetGameManagementRolesByGameIDがエラーなのでエラー",
			gameID:                         gameID,
			executeGetGameManagersByGameID: true,
			GetGameManagersByGameIDErr:     errors.New("error"),
			isErr:                          true,
		},
		{
			description:                    "GetGameGenresByGameIDがエラーなのでエラー",
			gameID:                         gameID,
			executeGetGameManagersByGameID: true,
			executeGetActiveUsers:          true,
			executeGetGenresByGameID:       true,
			GetGenresByGameIDErr:           errors.New("error"),
			isErr:                          true,
		},
		{
			description: "Genreが空でも問題ない",
			gameID:      gameID,
			game: domain.NewGame(
				gameID,
				"game name",
				"game description",
				values.GameVisibilityTypeLimited,
				time.Now(),
			),
			executeGetActiveUsers:          true,
			executeGetGameManagersByGameID: true,
			administrators: []*repository.UserIDAndManagementRole{
				{
					UserID: userID1,
					Role:   values.GameManagementRoleAdministrator,
				},
			},
			executeGetGenresByGameID: true,
			genres:                   []*domain.GameGenre{},
		},
	}

	for _, testCase := range testCases {
		t.Run(testCase.description, func(t *testing.T) {
			mockGameRepository.
				EXPECT().
				GetGame(gomock.Any(), testCase.gameID, repository.LockTypeNone).
				Return(testCase.game, testCase.GetGameErr)

			if testCase.executeGetActiveUsers {
				mockUserCache.
					EXPECT().
					GetActiveUsers(gomock.Any()).
					Return(activeUsers, nil)
			}
			if testCase.executeGetGameManagersByGameID {
				mockGameManagementRoleRepository.
					EXPECT().
					GetGameManagersByGameID(ctx, testCase.gameID).
					Return(testCase.administrators, testCase.GetGameManagersByGameIDErr)
			}
			if testCase.executeGetGenresByGameID {
				mockGameGenreRepository.
					EXPECT().
					GetGenresByGameID(ctx, testCase.gameID).
					Return(testCase.genres, testCase.GetGenresByGameIDErr)
			}

			gameInfo, err := gameService.GetGame(ctx, domain.NewOIDCSession("access token", time.Now().Add(time.Hour)), testCase.gameID)

			if testCase.isErr {
				if testCase.err == nil {
					assert.Error(t, err)
				} else if !errors.Is(err, testCase.err) {
					t.Errorf("error must be %v, but actual is %v", testCase.err, err)
				}
			} else {
				assert.NoError(t, err)
			}
			if err != nil {
				return
			}

			assert.Equal(t, testCase.game, gameInfo.Game)

			assert.Equal(t, testCase.game.GetID(), gameInfo.Game.GetID())
			assert.Equal(t, testCase.game.GetName(), gameInfo.Game.GetName())
			assert.Equal(t, testCase.game.GetDescription(), gameInfo.Game.GetDescription())
			assert.WithinDuration(t, testCase.game.GetCreatedAt(), gameInfo.Game.GetCreatedAt(), time.Second)

			if testCase.administrators != nil {
				for i := 0; i < len(testCase.administrators); i++ {
					assert.Equal(t, testCase.administrators[i].UserID, gameInfo.Owners[i].GetID())
				}
			} else {
				assert.Nil(t, gameInfo.Maintainers)
			}

			if testCase.genres != nil {
				for i := 0; i < len(testCase.genres); i++ {
					assert.Equal(t, testCase.genres[i], gameInfo.Genres[i])

					assert.Equal(t, testCase.genres[i].GetID(), gameInfo.Genres[i].GetID())
					assert.Equal(t, testCase.genres[i].GetName(), gameInfo.Genres[i].GetName())
					assert.WithinDuration(t, testCase.genres[i].GetCreatedAt(), gameInfo.Genres[i].GetCreatedAt(), time.Second)
				}
			} else {
				assert.Nil(t, gameInfo.Genres)
			}
		})
	}
}

func TestGetGames(t *testing.T) {
	t.Parallel()

	ctx := context.Background()

	ctrl := gomock.NewController(t)
	defer ctrl.Finish()

	mockDB := mockRepository.NewMockDB(ctrl)
	mockGameRepository := mockRepository.NewMockGameV2(ctrl)
	mockGameManagementRoleRepository := mockRepository.NewMockGameManagementRole(ctrl)
	mockGameGenreRepository := mockRepository.NewMockGameGenre(ctrl)

	mockUserCache := mockCache.NewMockUser(ctrl)
	mockUserAuth := mockAuth.NewMockUser(ctrl)

	userUtils := NewUser(mockUserAuth, mockUserCache)

	gameService := NewGame(
		mockDB,
		mockGameRepository,
		mockGameManagementRoleRepository,
		mockGameGenreRepository,
		userUtils,
	)

	type test struct {
		description     string
		limit           int
		offset          int
		n               int
		executeGetGames bool
		games           []*domain.Game
		GetGamesErr     error
		isErr           bool
		err             error
	}

	gameID1 := values.NewGameID()
	gameID2 := values.NewGameID()

	testCases := []test{
		{
			description: "特に問題ないのでエラーなし",
			games: []*domain.Game{
				domain.NewGame(
					gameID1,
					"game name",
					"game descriptiion",
					values.GameVisibilityTypeLimited,
					time.Now(),
				),
			},
			executeGetGames: true,
			limit:           0,
			offset:          0,
			n:               1,
		},
		{
			description:     "ゲームが存在しなくてもエラーなし",
			games:           []*domain.Game{},
			limit:           0,
			offset:          0,
			n:               0,
			executeGetGames: true,
		},
		{
			description: "ゲームが複数でもエラーなし",
			games: []*domain.Game{
				domain.NewGame(
					gameID1,
					"game name",
					"game description",
					values.GameVisibilityTypeLimited,
					time.Now(),
				),
				domain.NewGame(
					gameID2,
					"game name",
					"game description",
					values.GameVisibilityTypeLimited,
					time.Now(),
				),
			},
			limit:           0,
			offset:          0,
			n:               2,
			executeGetGames: true,
		},
		{
			description: "limitが設定されてもエラーなし",
			games: []*domain.Game{
				domain.NewGame(
					gameID1,
					"game name",
					"game description",
					values.GameVisibilityTypeLimited,
					time.Now(),
				),
			},
			limit:           1,
			offset:          0,
			n:               1,
			executeGetGames: true,
		},
		{
			description: "limitとoffsetが両方設定されてもエラーなし",
			games: []*domain.Game{
				domain.NewGame(
					gameID1,
					"game name",
					"game description",
					values.GameVisibilityTypeLimited,
					time.Now(),
				),
			},
			limit:           1,
			offset:          1,
			n:               2,
			executeGetGames: true,
		},
		{
			description: "offsetだけ設定されているのでエラー",
			limit:       0,
			offset:      1,
			isErr:       true,
			err:         service.ErrOffsetWithoutLimit,
		},

		{
			description:     "GetGamesがエラーなのでエラー",
			GetGamesErr:     errors.New("error"),
			isErr:           true,
			executeGetGames: true,
		},
	}

	for _, testCase := range testCases {
		t.Run(testCase.description, func(t *testing.T) {
			if testCase.executeGetGames {
				mockGameRepository.
					EXPECT().
					GetGames(gomock.Any(), testCase.limit, testCase.offset).
					Return(testCase.games, testCase.n, testCase.GetGamesErr)
			}

			n, games, err := gameService.GetGames(ctx, testCase.limit, testCase.offset)

			if testCase.isErr {
				if testCase.err == nil {
					assert.Error(t, err)
				} else if !errors.Is(err, testCase.err) {
					t.Errorf("error must be %v, but actual is %v", testCase.err, err)
				}
			} else {
				assert.NoError(t, err)
			}
			if err != nil {
				return
			}

			assert.Equal(t, testCase.n, n)
			assert.Len(t, games, len(testCase.games))

			for i, game := range games {
				assert.Equal(t, testCase.games[i].GetID(), game.GetID())
				assert.Equal(t, testCase.games[i].GetName(), game.GetName())
				assert.Equal(t, testCase.games[i].GetDescription(), game.GetDescription())
				assert.WithinDuration(t, testCase.games[i].GetCreatedAt(), game.GetCreatedAt(), time.Second)
			}
		})
	}
}

func TestGetMyGames(t *testing.T) {
	t.Parallel()

	ctx := context.Background()

	ctrl := gomock.NewController(t)
	defer ctrl.Finish()

	mockDB := mockRepository.NewMockDB(ctrl)
	mockGameRepository := mockRepository.NewMockGameV2(ctrl)
	mockGameManagementRoleRepository := mockRepository.NewMockGameManagementRole(ctrl)
	mockGameGenreRepository := mockRepository.NewMockGameGenre(ctrl)

	mockUserCache := mockCache.NewMockUser(ctrl)
	mockUserAuth := mockAuth.NewMockUser(ctrl)

	userUtils := NewUser(mockUserAuth, mockUserCache)

	gameService := NewGame(
		mockDB,
		mockGameRepository,
		mockGameManagementRoleRepository,
		mockGameGenreRepository,
		userUtils,
	)

	type test struct {
		description           string
		authSession           *domain.OIDCSession
		user                  *service.UserInfo
		isGetMeErr            bool
		executeGetGamesByUser bool
		GetGamesByUserErr     error
		limit                 int
		offset                int
		n                     int
		games                 []*domain.Game
		GetGamesErr           error
		isErr                 bool
		err                   error
	}

	gameID1 := values.NewGameID()
	gameID2 := values.NewGameID()

	user := service.NewUserInfo(
		values.NewTrapMemberID(uuid.New()),
		"ikura-hamu",
		values.TrapMemberStatusActive,
	)

	testCases := []test{
		{
			description: "getMeがエラーなのでエラー",
			authSession: domain.NewOIDCSession(
				"access token",
				time.Now().Add(time.Hour),
			),
			isGetMeErr: true,
			isErr:      true,
		},
		{
			description: "特に問題ないのでエラーなし",
			authSession: domain.NewOIDCSession(
				"access token",
				time.Now().Add(time.Hour),
			),
			user:                  user,
			executeGetGamesByUser: true,
			games: []*domain.Game{
				domain.NewGame(
					gameID1,
					"game name",
					"game descriptiion",
					values.GameVisibilityTypeLimited,
					time.Now(),
				),
			},
			limit:  0,
			offset: 0,
			n:      1,
		},
		{
			description: "ゲームが存在しなくてもエラーなし",
			authSession: domain.NewOIDCSession(
				"access token",
				time.Now().Add(time.Hour),
			),
			user:                  user,
			executeGetGamesByUser: true,
			games:                 []*domain.Game{},
			limit:                 0,
			offset:                0,
			n:                     0,
		},
		{
			description: "ゲームが複数でもエラーなし",
			authSession: domain.NewOIDCSession(
				"access token",
				time.Now().Add(time.Hour),
			),
			user:                  user,
			executeGetGamesByUser: true,
			games: []*domain.Game{
				domain.NewGame(
					gameID1,
					"game name",
					"game description",
					values.GameVisibilityTypeLimited,
					time.Now(),
				),
				domain.NewGame(
					gameID2,
					"game name",
					"game description",
					values.GameVisibilityTypeLimited,
					time.Now(),
				),
			},
			limit:  0,
			offset: 0,
			n:      2,
		},
		{
			description: "limitが設定されてもエラーなし",
			authSession: domain.NewOIDCSession(
				"access token",
				time.Now().Add(time.Hour),
			),
			user:                  user,
			executeGetGamesByUser: true,
			games: []*domain.Game{
				domain.NewGame(
					gameID1,
					"game name",
					"game description",
					values.GameVisibilityTypeLimited,
					time.Now(),
				),
			},
			limit:  1,
			offset: 0,
			n:      1,
		},
		{
			description: "limitとoffsetが両方設定されてもエラーなし",
			authSession: domain.NewOIDCSession(
				"access token",
				time.Now().Add(time.Hour),
			),
			user:                  user,
			executeGetGamesByUser: true,
			games: []*domain.Game{
				domain.NewGame(
					gameID1,
					"game name",
					"game description",
					values.GameVisibilityTypeLimited,
					time.Now(),
				),
			},
			limit:  1,
			offset: 1,
			n:      1,
		},
		{
			description: "offsetだけが設定されているのでエラー",
			authSession: domain.NewOIDCSession(
				"access token",
				time.Now().Add(time.Hour),
			),
			user:   user,
			limit:  0,
			offset: 1,
			isErr:  true,
			err:    service.ErrOffsetWithoutLimit,
		},
		{
			description: "GetGamesByUserがエラーなのでエラー",
			authSession: domain.NewOIDCSession(
				"access token",
				time.Now().Add(time.Hour),
			),
			user:                  user,
			executeGetGamesByUser: true,
			GetGamesByUserErr:     errors.New("error"),
			isErr:                 true,
		},
	}

	for _, testCase := range testCases {
		t.Run(testCase.description, func(t *testing.T) {
			if testCase.isGetMeErr {
				mockUserCache.
					EXPECT().
					GetMe(gomock.Any(), testCase.authSession.GetAccessToken()).
					Return(nil, cache.ErrCacheMiss)
				mockUserAuth.
					EXPECT().
					GetMe(gomock.Any(), testCase.authSession).
					Return(nil, errors.New("error"))
			} else {
				mockUserCache.
					EXPECT().
					GetMe(gomock.Any(), testCase.authSession.GetAccessToken()).
					Return(testCase.user, nil).
					AnyTimes()
			}

			if testCase.executeGetGamesByUser {
				mockGameRepository.
					EXPECT().
					GetGamesByUser(gomock.Any(), testCase.user.GetID(), testCase.limit, testCase.offset).
					Return(testCase.games, testCase.n, testCase.GetGamesByUserErr)
			}

			n, games, err := gameService.GetMyGames(ctx, testCase.authSession, testCase.limit, testCase.offset)

			if testCase.isErr {
				if testCase.err == nil {
					assert.Error(t, err)
				} else if !errors.Is(err, testCase.err) {
					t.Errorf("error must be %v, but actual is %v", testCase.err, err)
				}
			} else {
				assert.NoError(t, err)
			}
			if err != nil {
				return
			}

			assert.Len(t, games, len(testCase.games))
			assert.Equal(t, testCase.n, n)

			for i, game := range games {
				assert.Equal(t, testCase.games[i].GetID(), game.GetID())
				assert.Equal(t, testCase.games[i].GetName(), game.GetName())
				assert.Equal(t, testCase.games[i].GetDescription(), game.GetDescription())
				assert.WithinDuration(t, testCase.games[i].GetCreatedAt(), game.GetCreatedAt(), time.Second)
			}
		})
	}
}

func TestUpdateGame(t *testing.T) {
	t.Parallel()

	ctx := context.Background()

	ctrl := gomock.NewController(t)
	defer ctrl.Finish()

	mockDB := mockRepository.NewMockDB(ctrl)
	mockGameRepository := mockRepository.NewMockGameV2(ctrl)
	mockGameManagementRoleRepository := mockRepository.NewMockGameManagementRole(ctrl)
	mockGameGenreRepository := mockRepository.NewMockGameGenre(ctrl)

	mockUserCache := mockCache.NewMockUser(ctrl)
	mockUserAuth := mockAuth.NewMockUser(ctrl)

	userUtils := NewUser(mockUserAuth, mockUserCache)

	gameVersionService := NewGame(
		mockDB,
		mockGameRepository,
		mockGameManagementRoleRepository,
		mockGameGenreRepository,
		userUtils,
	)

	type test struct {
		description       string
		gameID            values.GameID
		name              values.GameName
		gameDescription   values.GameDescription
		game              *domain.Game
		GetGameErr        error
		executeUpdateGame bool
		UpdateGameErr     error
		isErr             bool
		err               error
	}

	gameID := values.NewGameID()

	testCases := []test{
		{
			description:     "特に問題ないのでエラーなし",
			gameID:          gameID,
			name:            values.GameName("after"),
			gameDescription: values.GameDescription("after"),
			game: domain.NewGame(
				gameID,
				values.GameName("before"),
				values.GameDescription("before"),
				values.GameVisibilityTypeLimited,
				time.Now(),
			),
			executeUpdateGame: true,
		},
		{
			description:     "nameの変更なしでもエラーなし",
			gameID:          gameID,
			name:            values.GameName("before"),
			gameDescription: values.GameDescription("after"),
			game: domain.NewGame(
				gameID,
				values.GameName("before"),
				values.GameDescription("before"),
				values.GameVisibilityTypeLimited,
				time.Now(),
			),
			executeUpdateGame: true,
		},
		{
			description:     "descriptionの変更なしでもエラーなし",
			gameID:          gameID,
			name:            values.GameName("after"),
			gameDescription: values.GameDescription("before"),
			game: domain.NewGame(
				gameID,
				values.GameName("before"),
				values.GameDescription("before"),
				values.GameVisibilityTypeLimited,
				time.Now(),
			),
			executeUpdateGame: true,
		},
		{
			description:     "変更なしでも問題なし",
			gameID:          gameID,
			name:            values.GameName("before"),
			gameDescription: values.GameDescription("before"),
			game: domain.NewGame(
				gameID,
				values.GameName("before"),
				values.GameDescription("before"),
				values.GameVisibilityTypeLimited,
				time.Now(),
			),
		},
		{
			description:     "ゲームが存在しないのでErrNoGame",
			gameID:          gameID,
			name:            values.GameName("after"),
			gameDescription: values.GameDescription("after"),
			GetGameErr:      repository.ErrRecordNotFound,
			isErr:           true,
			err:             service.ErrNoGame,
		},
		{
			description:     "GetGameがエラーなのでエラー",
			gameID:          gameID,
			name:            values.GameName("after"),
			gameDescription: values.GameDescription("after"),
			GetGameErr:      errors.New("error"),
			isErr:           true,
		},
		{
			description:     "UpdateGameがErrNoRecordUpdatedなのでエラー",
			gameID:          gameID,
			name:            values.GameName("after"),
			gameDescription: values.GameDescription("after"),
			game: domain.NewGame(
				gameID,
				values.GameName("before"),
				values.GameDescription("before"),
				values.GameVisibilityTypeLimited,
				time.Now(),
			),
			executeUpdateGame: true,
			UpdateGameErr:     repository.ErrNoRecordUpdated,
			isErr:             true,
		},
		{
			description:     "UpdateGameがエラーなのでエラー",
			gameID:          gameID,
			name:            values.GameName("after"),
			gameDescription: values.GameDescription("after"),
			game: domain.NewGame(
				gameID,
				values.GameName("before"),
				values.GameDescription("before"),
				values.GameVisibilityTypeLimited,
				time.Now(),
			),
			executeUpdateGame: true,
			UpdateGameErr:     errors.New("error"),
			isErr:             true,
		},
	}

	for _, testCase := range testCases {
		t.Run(testCase.description, func(t *testing.T) {
			mockGameRepository.
				EXPECT().
				GetGame(gomock.Any(), testCase.gameID, repository.LockTypeRecord).
				Return(testCase.game, testCase.GetGameErr)

			if testCase.executeUpdateGame {
				mockGameRepository.
					EXPECT().
					UpdateGame(gomock.Any(), testCase.game).
					Return(testCase.UpdateGameErr)
			}

			game, err := gameVersionService.UpdateGame(ctx, testCase.gameID, testCase.name, testCase.gameDescription)

			if testCase.isErr {
				if testCase.err == nil {
					assert.Error(t, err)
				} else if !errors.Is(err, testCase.err) {
					t.Errorf("error must be %v, but actual is %v", testCase.err, err)
				}
			} else {
				assert.NoError(t, err)
			}
			if err != nil {
				return
			}

			assert.Equal(t, testCase.game, game)

			assert.Equal(t, testCase.game.GetID(), game.GetID())
			assert.Equal(t, testCase.name, game.GetName())
			assert.Equal(t, testCase.gameDescription, game.GetDescription())
			assert.Equal(t, testCase.game.GetCreatedAt(), game.GetCreatedAt())
		})
	}
}

func TestDeleteGame(t *testing.T) {
	t.Parallel()

	ctx := context.Background()

	ctrl := gomock.NewController(t)
	defer ctrl.Finish()

	mockDB := mockRepository.NewMockDB(ctrl)
	mockGameRepository := mockRepository.NewMockGameV2(ctrl)
	mockGameManagementRoleRepository := mockRepository.NewMockGameManagementRole(ctrl)
	mockGameGenreRepository := mockRepository.NewMockGameGenre(ctrl)

	mockUserCache := mockCache.NewMockUser(ctrl)
	mockUserAuth := mockAuth.NewMockUser(ctrl)

	userUtils := NewUser(mockUserAuth, mockUserCache)

	gameVersionService := NewGame(
		mockDB,
		mockGameRepository,
		mockGameManagementRoleRepository,
		mockGameGenreRepository,
		userUtils,
	)

	type test struct {
		description   string
		gameID        values.GameID
		RemoveGameErr error
		isErr         bool
		err           error
	}

	testCases := []test{
		{
			description: "特に問題ないのでエラーなし",
			gameID:      values.NewGameID(),
		},
		{
			description:   "ゲームが存在しないのでErrNoGame",
			gameID:        values.NewGameID(),
			RemoveGameErr: repository.ErrNoRecordDeleted,
			isErr:         true,
			err:           service.ErrNoGame,
		},
		{
			description:   "RemoveGameがエラーなのでエラー",
			gameID:        values.NewGameID(),
			RemoveGameErr: errors.New("error"),
			isErr:         true,
		},
	}

	for _, testCase := range testCases {
		t.Run(testCase.description, func(t *testing.T) {
			mockGameRepository.
				EXPECT().
				RemoveGame(gomock.Any(), testCase.gameID).
				Return(testCase.RemoveGameErr)

			err := gameVersionService.DeleteGame(ctx, testCase.gameID)

			if testCase.isErr {
				if testCase.err == nil {
					assert.Error(t, err)
				} else if !errors.Is(err, testCase.err) {
					t.Errorf("error must be %v, but actual is %v", testCase.err, err)
				}
			} else {
				assert.NoError(t, err)
			}
		})
	}
}<|MERGE_RESOLUTION|>--- conflicted
+++ resolved
@@ -704,7 +704,7 @@
 					}).AnyTimes()
 			}
 
-<<<<<<< HEAD
+			//TODO: とりあえずvisibilityをすべてLimitedにして実行している。テストケースに追加するべき。
 			if testCase.executeGetGameGenresWithNames {
 				mockGameGenreRepository.
 					EXPECT().
@@ -730,15 +730,11 @@
 				ctx,
 				testCase.authSession,
 				testCase.name,
-				testCase.gameDescription,
+				testCase.gameDescription, values.GameVisibilityTypeLimited,
 				testCase.owners,
 				testCase.maintainers,
 				testCase.gameGenreNames,
 			)
-=======
-			//TODO: とりあえずvisibilityをすべてLimitedにして実行している。テストケースに追加するべき。
-			game, err := gameService.CreateGame(ctx, testCase.authSession, testCase.name, testCase.gameDescription, values.GameVisibilityTypeLimited, testCase.owners, testCase.maintainers)
->>>>>>> b3d941e7
 
 			if testCase.isErr {
 				if testCase.err == nil {
