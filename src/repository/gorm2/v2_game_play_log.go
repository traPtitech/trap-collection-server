--- conflicted
+++ resolved
@@ -2,26 +2,18 @@
 
 import (
 	"context"
-<<<<<<< HEAD
 	"database/sql"
+	"errors"
 	"fmt"
 	"time"
 
 	"github.com/go-sql-driver/mysql"
-=======
-	"errors"
-	"time"
-
->>>>>>> fbbf8622
 	"github.com/google/uuid"
 	"github.com/traPtitech/trap-collection-server/src/domain"
 	"github.com/traPtitech/trap-collection-server/src/domain/values"
 	"github.com/traPtitech/trap-collection-server/src/repository"
 	"github.com/traPtitech/trap-collection-server/src/repository/gorm2/schema"
-<<<<<<< HEAD
-=======
 	"gorm.io/gorm"
->>>>>>> fbbf8622
 )
 
 type GamePlayLogV2 struct {
@@ -34,7 +26,6 @@
 	}
 }
 
-<<<<<<< HEAD
 func (g *GamePlayLogV2) CreateGamePlayLog(ctx context.Context, playLog *domain.GamePlayLog) error {
 
 	db, err := g.db.getDB(ctx)
@@ -71,15 +62,6 @@
 	return nil
 }
 
-func (g *GamePlayLogV2) GetGamePlayLog(_ context.Context, _ values.GamePlayLogID) (*domain.GamePlayLog, error) {
-	// TODO: interfaceのコメントを参考に実装を行う
-	panic("not implemented")
-=======
-func (g *GamePlayLogV2) CreateGamePlayLog(_ context.Context, _ *domain.GamePlayLog) error {
-	// TODO: interfaceのコメントを参考に実装を行う
-	panic("not implemented")
-}
-
 func (g *GamePlayLogV2) GetGamePlayLog(ctx context.Context, playLogID values.GamePlayLogID) (*domain.GamePlayLog, error) {
 	db, err := g.db.getDB(ctx)
 	if err != nil {
@@ -112,7 +94,6 @@
 		gamePlayLog.CreatedAt,
 		gamePlayLog.UpdatedAt,
 	), nil
->>>>>>> fbbf8622
 }
 
 func (g *GamePlayLogV2) UpdateGamePlayLogEndTime(_ context.Context, _ values.GamePlayLogID, _ time.Time) error {
@@ -120,20 +101,12 @@
 	panic("not implemented")
 }
 
-<<<<<<< HEAD
 func (g *GamePlayLogV2) GetGamePlayStats(_ context.Context, _ values.GameID, _ *values.GameVersionID, _, _ time.Time) (*domain.GamePlayStats, error) {
-=======
-func (g *GamePlayLogV2) GetGamePlayStats(_ context.Context, _ values.GameID, _ *values.GameVersionID, _ time.Time, _ time.Time) (*domain.GamePlayStats, error) {
->>>>>>> fbbf8622
 	// TODO: interfaceのコメントを参考に実装を行う
 	panic("not implemented")
 }
 
-<<<<<<< HEAD
 func (g *GamePlayLogV2) GetEditionPlayStats(_ context.Context, _ values.LauncherVersionID, _, _ time.Time) (*domain.EditionPlayStats, error) {
-=======
-func (g *GamePlayLogV2) GetEditionPlayStats(_ context.Context, _ values.LauncherVersionID, _ time.Time, _ time.Time) (*domain.EditionPlayStats, error) {
->>>>>>> fbbf8622
 	// TODO: interfaceのコメントを参考に実装を行う
 	panic("not implemented")
 }