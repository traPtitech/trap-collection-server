package gorm2

import (
	"context"
	"database/sql"
	"testing"
	"time"

	"github.com/google/uuid"
	"github.com/stretchr/testify/assert"
	"github.com/traPtitech/trap-collection-server/src/domain"
	"github.com/traPtitech/trap-collection-server/src/domain/values"
	"github.com/traPtitech/trap-collection-server/src/repository"
	"github.com/traPtitech/trap-collection-server/src/repository/gorm2/schema"
	"gorm.io/gorm"
)

func TestCreateGamePlayLog(t *testing.T) {
	t.Parallel()

	ctx := context.Background()

	db, err := testDB.getDB(ctx)
	if err != nil {
		t.Fatalf("failed to get db: %+v\n", err)
	}

	gamePlayLogRepository := NewGamePlayLogV2(testDB)

	type test struct {
		description          string
		playLog              *domain.GamePlayLog
		beforeGamePlayLogs   []schema.GamePlayLogTable
		beforeGames          []schema.GameTable2
		beforeGameVersions   []schema.GameVersionTable2
		beforeEditions       []schema.EditionTable
		expectedGamePlayLogs []schema.GamePlayLogTable
		isErr                bool
		err                  error
	}

	playLogID1 := values.NewGamePlayLogID()
	playLogID2 := values.NewGamePlayLogID()
	playLogID3 := values.NewGamePlayLogID()
	playLogID4 := values.NewGamePlayLogID()

	gameID1 := values.NewGameID()
	gameID2 := values.NewGameID()
	gameID3 := values.NewGameID()
	gameID4 := values.NewGameID()

	gameVersionID1 := values.NewGameVersionID()
	gameVersionID2 := values.NewGameVersionID()
	gameVersionID3 := values.NewGameVersionID()
	gameVersionID4 := values.NewGameVersionID()

	editionID1 := values.NewLauncherVersionID()
	editionID2 := values.NewLauncherVersionID()
	editionID3 := values.NewLauncherVersionID()
	editionID4 := values.NewLauncherVersionID()

	imageID1 := values.NewGameImageID()
	imageID2 := values.NewGameImageID()
	imageID3 := values.NewGameImageID()
	imageID4 := values.NewGameImageID()
	videoID1 := values.NewGameVideoID()
	videoID2 := values.NewGameVideoID()
	videoID3 := values.NewGameVideoID()
	videoID4 := values.NewGameVideoID()

	now := time.Now()
	startTime1 := now.Add(-1 * time.Hour)
	startTime2 := now.Add(-2 * time.Hour)
	startTime3 := now.Add(-3 * time.Hour)

	var gameVisibilityPublic schema.GameVisibilityTypeTable
	err = db.
		Session(&gorm.Session{}).
		Where(&schema.GameVisibilityTypeTable{Name: "public"}).
		Find(&gameVisibilityPublic).Error
	if err != nil {
		t.Fatalf("failed to get game visibility: %v\n", err)
	}

	var gameImageType schema.GameImageTypeTable
	err = db.
		Session(&gorm.Session{}).
		Where(&schema.GameImageTypeTable{Name: "jpeg"}).
		Find(&gameImageType).Error
	if err != nil {
		t.Fatalf("failed to get game image type: %v\n", err)
	}

	var gameVideoType schema.GameVideoTypeTable
	err = db.
		Session(&gorm.Session{}).
		Where(&schema.GameVideoTypeTable{Name: "mp4"}).
		Find(&gameVideoType).Error
	if err != nil {
		t.Fatalf("failed to get game video type: %v\n", err)
	}

	testCases := []test{
		{
			description: "正常にゲームプレイログが作成される",
			playLog: domain.NewGamePlayLog(
				playLogID1,
				editionID1,
				gameID1,
				gameVersionID1,
				startTime1,
				nil,
				now,
				now,
			),
			beforeGames: []schema.GameTable2{
				{
					ID:               uuid.UUID(gameID1),
					Name:             "test game 1",
					Description:      "test description 1",
					CreatedAt:        now,
					VisibilityTypeID: gameVisibilityPublic.ID,
				},
			},
			beforeGameVersions: []schema.GameVersionTable2{
				{
					ID:          uuid.UUID(gameVersionID1),
					GameID:      uuid.UUID(gameID1),
					GameImageID: uuid.UUID(imageID1),
					GameVideoID: uuid.UUID(videoID1),
					Name:        "v1.0.0",
					Description: "test version 1.0.0",
					CreatedAt:   now,
				},
			},
			beforeEditions: []schema.EditionTable{
				{
					ID:               uuid.UUID(editionID1),
					Name:             "test edition 1",
					QuestionnaireURL: sql.NullString{String: "", Valid: false},
					CreatedAt:        now,
				},
			},
			expectedGamePlayLogs: []schema.GamePlayLogTable{
				{
					ID:            uuid.UUID(playLogID1),
					EditionID:     uuid.UUID(editionID1),
					GameID:        uuid.UUID(gameID1),
					GameVersionID: uuid.UUID(gameVersionID1),
					StartTime:     startTime1,
					EndTime:       sql.NullTime{},
					CreatedAt:     now,
				},
			},
			isErr: false,
		},
		{
			description: "playLogIDが重複している場合、ErrDuplicatedUniqueKeyが返される",
			playLog: domain.NewGamePlayLog(
				playLogID2,
				editionID2,
				gameID2,
				gameVersionID2,
				startTime2,
				nil,
				now,
				now,
			),
			beforeGamePlayLogs: []schema.GamePlayLogTable{
				{
					ID:            uuid.UUID(playLogID2),
					EditionID:     uuid.UUID(editionID2),
					GameID:        uuid.UUID(gameID2),
					GameVersionID: uuid.UUID(gameVersionID2),
					StartTime:     startTime2,
					EndTime:       sql.NullTime{},
					CreatedAt:     now,
				},
			},
			beforeGames: []schema.GameTable2{
				{
					ID:               uuid.UUID(gameID2),
					Name:             "test game 2",
					Description:      "test description 2",
					CreatedAt:        now,
					VisibilityTypeID: gameVisibilityPublic.ID,
				},
			},
			beforeGameVersions: []schema.GameVersionTable2{
				{
					ID:          uuid.UUID(gameVersionID2),
					GameID:      uuid.UUID(gameID2),
					GameImageID: uuid.UUID(imageID2),
					GameVideoID: uuid.UUID(videoID2),
					Name:        "v1.0.0",
					Description: "test version 1.0.0",
					CreatedAt:   now,
				},
			},
			beforeEditions: []schema.EditionTable{
				{
					ID:               uuid.UUID(editionID2),
					Name:             "test edition 2",
					QuestionnaireURL: sql.NullString{String: "", Valid: false},
					CreatedAt:        now,
				},
			},
			expectedGamePlayLogs: []schema.GamePlayLogTable{
				{
					ID:            uuid.UUID(playLogID2),
					EditionID:     uuid.UUID(editionID2),
					GameID:        uuid.UUID(gameID2),
					GameVersionID: uuid.UUID(gameVersionID2),
					StartTime:     startTime2,
					EndTime:       sql.NullTime{},
					CreatedAt:     now,
				},
			},
			isErr: true,
			err:   repository.ErrDuplicatedUniqueKey,
		},
		{
			description: "既存のログが存在していても新しいログを正常に作成できる",
			playLog: domain.NewGamePlayLog(
				playLogID3,
				editionID4,
				gameID4,
				gameVersionID4,
				startTime3,
				nil,
				now,
				now,
			),
			beforeGamePlayLogs: []schema.GamePlayLogTable{
				{
					ID:            uuid.UUID(playLogID4),
					EditionID:     uuid.UUID(editionID3),
					GameID:        uuid.UUID(gameID3),
					GameVersionID: uuid.UUID(gameVersionID3),
					StartTime:     startTime1,
					EndTime:       sql.NullTime{},
					CreatedAt:     now,
				},
			},
			beforeGames: []schema.GameTable2{
				{
					ID:               uuid.UUID(gameID3),
					Name:             "test game 3 existing",
					Description:      "test description 3 existing",
					CreatedAt:        now,
					VisibilityTypeID: gameVisibilityPublic.ID,
				},
				{
					ID:               uuid.UUID(gameID4),
					Name:             "test game 4 new",
					Description:      "test description 4 new",
					CreatedAt:        now,
					VisibilityTypeID: gameVisibilityPublic.ID,
				},
			},
			beforeGameVersions: []schema.GameVersionTable2{
				{
					ID:          uuid.UUID(gameVersionID3),
					GameID:      uuid.UUID(gameID3),
					GameImageID: uuid.UUID(imageID3),
					GameVideoID: uuid.UUID(videoID3),
					Name:        "v1.1.0",
					Description: "test version 1.1.0",
					CreatedAt:   now,
				},
				{
					ID:          uuid.UUID(gameVersionID4),
					GameID:      uuid.UUID(gameID4),
					GameImageID: uuid.UUID(imageID4),
					GameVideoID: uuid.UUID(videoID4),
					Name:        "v1.2.0",
					Description: "test version 1.2.0",
					CreatedAt:   now,
				},
			},
			beforeEditions: []schema.EditionTable{
				{
					ID:               uuid.UUID(editionID3),
					Name:             "test edition 3",
					QuestionnaireURL: sql.NullString{String: "", Valid: false},
					CreatedAt:        now,
				},
				{
					ID:               uuid.UUID(editionID4),
					Name:             "test edition 4",
					QuestionnaireURL: sql.NullString{String: "", Valid: false},
					CreatedAt:        now,
				},
			},
			expectedGamePlayLogs: []schema.GamePlayLogTable{
				{
					ID:            uuid.UUID(playLogID3),
					EditionID:     uuid.UUID(editionID4),
					GameID:        uuid.UUID(gameID4),
					GameVersionID: uuid.UUID(gameVersionID4),
					StartTime:     startTime3,
					EndTime:       sql.NullTime{},
					CreatedAt:     now,
				},
			},
			isErr: false,
		},
	}

	for _, testCase := range testCases {
		t.Run(testCase.description, func(t *testing.T) {
			t.Parallel()

			if len(testCase.beforeGames) != 0 {
				err := db.
					Session(&gorm.Session{}).
					Create(&testCase.beforeGames).Error
				if err != nil {
					t.Fatalf("failed to create before games: %+v\n", err)
				}
			}

			if len(testCase.beforeEditions) != 0 {
				err := db.
					Session(&gorm.Session{}).
					Create(&testCase.beforeEditions).Error
				if err != nil {
					t.Fatalf("failed to create before editions: %+v\n", err)
				}
			}

			if len(testCase.beforeGameVersions) != 0 {
				for _, version := range testCase.beforeGameVersions {
					image := schema.GameImageTable2{
						ID:          version.GameImageID,
						GameID:      version.GameID,
						ImageTypeID: gameImageType.ID,
						CreatedAt:   now,
					}
					err := db.Session(&gorm.Session{}).Create(&image).Error
					if err != nil {
						t.Fatalf("failed to create game image: %+v\n", err)
					}

					video := schema.GameVideoTable2{
						ID:          version.GameVideoID,
						GameID:      version.GameID,
						VideoTypeID: gameVideoType.ID,
						CreatedAt:   now,
					}
					err = db.Session(&gorm.Session{}).Create(&video).Error
					if err != nil {
						t.Fatalf("failed to create game video: %+v\n", err)
					}
				}

				err := db.
					Session(&gorm.Session{}).
					Create(&testCase.beforeGameVersions).Error
				if err != nil {
					t.Fatalf("failed to create before game versions: %+v\n", err)
				}
			}

			if len(testCase.beforeGamePlayLogs) != 0 {
				err := db.
					Session(&gorm.Session{}).
					Create(&testCase.beforeGamePlayLogs).Error
				if err != nil {
					t.Fatalf("failed to create before game play logs: %+v\n", err)
				}
			}

			err := gamePlayLogRepository.CreateGamePlayLog(ctx, testCase.playLog)

			if testCase.isErr {
				if testCase.err == nil {
					assert.Error(t, err)
				} else {
					assert.ErrorIs(t, err, testCase.err)
				}
			} else {
				assert.NoError(t, err)
			}

			for _, expectedLog := range testCase.expectedGamePlayLogs {
				var actualLog schema.GamePlayLogTable
				err = db.
					Session(&gorm.Session{}).
					Where("id = ?", expectedLog.ID).
					First(&actualLog).Error

				assert.NoError(t, err, "expected log with ID %v not found", expectedLog.ID)
				assert.Equal(t, expectedLog.EditionID, actualLog.EditionID)
				assert.Equal(t, expectedLog.GameID, actualLog.GameID)
				assert.Equal(t, expectedLog.GameVersionID, actualLog.GameVersionID)
				assert.WithinDuration(t, expectedLog.StartTime, actualLog.StartTime, time.Second)
				assert.Equal(t, expectedLog.EndTime.Valid, actualLog.EndTime.Valid)
				if expectedLog.EndTime.Valid {
					assert.WithinDuration(t, expectedLog.EndTime.Time, actualLog.EndTime.Time, time.Second)
				}
				assert.WithinDuration(t, expectedLog.CreatedAt, actualLog.CreatedAt, time.Second)
			}
		})
	}
}

// func TestGetGamePlayLog(t *testing.T) {
// 	t.Parallel()

// 	ctx := context.Background()

// 	gamePlayLogRepository := NewGamePlayLogV2(testDB)

// 	type test struct {
// 		description string
// 		playLogID   values.GamePlayLogID
// 		expectedLog *domain.GamePlayLog
// 		isErr       bool
// 		err         error
// 	}

// 	// TODO: テストを実装する
// 	testCases := []test{
// 		{
// 			description: "TODO: add test case",
// 			playLogID:   values.NewGamePlayLogID(),
// 			expectedLog: nil,
// 			isErr:       true,
// 			err:         repository.ErrRecordNotFound,
// 		},
// 	}

// 	for _, testCase := range testCases {
// 		t.Run(testCase.description, func(t *testing.T) {
// 			log, err := gamePlayLogRepository.GetGamePlayLog(ctx, testCase.playLogID)

// 			if testCase.isErr {
// 				if testCase.err == nil {
// 					assert.Error(t, err)
// 				} else {
// 					assert.ErrorIs(t, err, testCase.err)
// 				}
// 			} else {
// 				assert.NoError(t, err)
// 				assert.Equal(t, testCase.expectedLog, log)
// 			}
// 		})
// 	}
// }

func TestUpdateGamePlayLogEndTime(t *testing.T) {
	t.Parallel()

	ctx := context.Background()
	db, err := testDB.getDB(ctx)

	if err != nil {
		t.Fatalf("get db: %+v\n", err)
	}

	gamePlayLogRepository := NewGamePlayLogV2(testDB)

	type test struct {
		description string
		playLogID   values.GamePlayLogID
		endTime     time.Time
		isErr       bool
		err         error
	}

	edition := &schema.EditionTable{
		ID:        uuid.New(),
		Name:      "test edition",
		CreatedAt: time.Now(),
	}
	err = db.Create(edition).Error
	if err != nil {
		t.Fatalf("create edition: %+v\n", err)
	}

	game := &schema.GameTable2{
		ID:               uuid.New(),
		Name:             "testGame",
		Description:      "test game description",
		VisibilityTypeID: 1,
		CreatedAt:        time.Now(),
	}
	err = db.Create(game).Error
	if err != nil {
		t.Fatalf("create game: %+v\n", err)
	}

	gameImage := &schema.GameImageTable2{
		ID:          uuid.New(),
		GameID:      game.ID,
		ImageTypeID: 1,
		CreatedAt:   time.Now(),
	}
	err = db.Create(gameImage).Error
	if err != nil {
		t.Fatalf("create gameImage: %+v\n", err)
	}

	gameVideo := &schema.GameVideoTable2{
		ID:          uuid.New(),
		GameID:      game.ID,
		VideoTypeID: 1,
		CreatedAt:   time.Now(),
	}
	err = db.Create(gameVideo).Error
	if err != nil {
		t.Fatalf("create gameVideo: %+v\n", err)
	}

<<<<<<< HEAD
	gameVersion := &schema.GameVersionTable2{
		ID:          uuid.New(),
		GameID:      game.ID,
		GameImageID: gameImage.ID,
		GameVideoID: gameVideo.ID,
		Name:        "testGameVersion",
		Description: "test game version",
		CreatedAt:   time.Now(),
=======
	require.NoError(t, db.Create(&edition1).Error)
	require.NoError(t, db.Create(&game1).Error)
	require.NoError(t, db.Create(&gameImage1).Error)
	require.NoError(t, db.Create(&gameVideo1).Error)
	require.NoError(t, db.Create(&gameVersion1).Error)
	require.NoError(t, db.Create(&gamePlayLog1).Error)
	require.NoError(t, db.Create(&gamePlayLog2).Error)

	t.Cleanup(func() {
		ctx := context.Background()
		require.NoError(t, db.WithContext(ctx).Unscoped().Delete(&gamePlayLog1).Error)
		require.NoError(t, db.WithContext(ctx).Unscoped().Delete(&gamePlayLog2).Error)
		require.NoError(t, db.WithContext(ctx).Unscoped().Delete(&gameVersion1).Error)
		require.NoError(t, db.WithContext(ctx).Unscoped().Delete(&gameVideo1).Error)
		require.NoError(t, db.WithContext(ctx).Unscoped().Delete(&gameImage1).Error)
		require.NoError(t, db.WithContext(ctx).Unscoped().Delete(&game1).Error)
		require.NoError(t, db.WithContext(ctx).Unscoped().Delete(&edition1).Error)
	})

	type test struct {
		description     string
		playLogID       values.GamePlayLogID
		expectedPlayLog *domain.GamePlayLog
		expectedErr     error
>>>>>>> 91e3bb64
	}

	err = db.Create(gameVersion).Error
	if err != nil {
		t.Fatalf("create gameVersion: %+v\n", err)
	}

	playLog := &schema.GamePlayLogTable{
		ID:            values.NewGamePlayLogID().UUID(),
		EditionID:     edition.ID,
		GameID:        game.ID,
		GameVersionID: gameVersion.ID,
	}

	err = db.Create(playLog).Error
	if err != nil {
		t.Fatalf("create playLog: %+v\n", err)
	}

	// TODO: テストを実装する
	testCases := []test{
		{
			description: "正しく更新できる",
			playLogID:   values.GamePlayLogIDFromUUID(playLog.ID),
			endTime:     time.Now(),
			isErr:       false,
			err:         nil,
		},
		{
			description: "存在しないIDの場合、ErrNoRecordUpdatedが返される",
			playLogID:   values.NewGamePlayLogID(),
			endTime:     time.Now(),
			isErr:       true,
			err:         repository.ErrNoRecordUpdated,
		},
	}

	for _, testCase := range testCases {
		t.Run(testCase.description, func(t *testing.T) {
			err := gamePlayLogRepository.UpdateGamePlayLogEndTime(ctx, testCase.playLogID, testCase.endTime)

			if testCase.isErr {
				if testCase.err == nil {
					assert.Error(t, err)
				} else {
					assert.ErrorIs(t, err, testCase.err)
				}
			} else {
				assert.NoError(t, err)
			}
		})
	}
}
<<<<<<< HEAD

// func TestGetGamePlayStats(t *testing.T) {
// 	t.Parallel()

// 	ctx := context.Background()

// 	gamePlayLogRepository := NewGamePlayLogV2(testDB)

// 	type test struct {
// 		description   string
// 		gameID        values.GameID
// 		gameVersionID *values.GameVersionID
// 		start         time.Time
// 		end           time.Time
// 		expectedStats *domain.GamePlayStats
// 		isErr         bool
// 		err           error
// 	}

// 	// TODO: テストを実装する
// 	testCases := []test{
// 		{
// 			description:   "TODO: add test case",
// 			gameID:        values.NewGameID(),
// 			gameVersionID: nil,
// 			start:         time.Now().Add(-24 * time.Hour),
// 			end:           time.Now(),
// 			expectedStats: nil,
// 			isErr:         false,
// 		},
// 	}

// 	for _, testCase := range testCases {
// 		t.Run(testCase.description, func(t *testing.T) {
// 			stats, err := gamePlayLogRepository.GetGamePlayStats(ctx, testCase.gameID, testCase.gameVersionID, testCase.start, testCase.end)

// 			if testCase.isErr {
// 				if testCase.err == nil {
// 					assert.Error(t, err)
// 				} else {
// 					assert.ErrorIs(t, err, testCase.err)
// 				}
// 			} else {
// 				assert.NoError(t, err)
// 				assert.Equal(t, testCase.expectedStats, stats)
// 			}
// 		})
// 	}
// }

// func TestGetEditionPlayStats(t *testing.T) {
// 	t.Parallel()

// 	ctx := context.Background()

// 	gamePlayLogRepository := NewGamePlayLogV2(testDB)

// 	type test struct {
// 		description   string
// 		editionID     values.LauncherVersionID
// 		start         time.Time
// 		end           time.Time
// 		expectedStats *domain.EditionPlayStats
// 		isErr         bool
// 		err           error
// 	}

// 	// TODO: テストを実装する
// 	testCases := []test{
// 		{
// 			description:   "TODO: add test case",
// 			editionID:     values.NewLauncherVersionID(),
// 			start:         time.Now().Add(-24 * time.Hour),
// 			end:           time.Now(),
// 			expectedStats: nil,
// 			isErr:         false,
// 		},
// 	}

// 	for _, testCase := range testCases {
// 		t.Run(testCase.description, func(t *testing.T) {
// 			stats, err := gamePlayLogRepository.GetEditionPlayStats(ctx, testCase.editionID, testCase.start, testCase.end)

// 			if testCase.isErr {
// 				if testCase.err == nil {
// 					assert.Error(t, err)
// 				} else {
// 					assert.ErrorIs(t, err, testCase.err)
// 				}
// 			} else {
// 				assert.NoError(t, err)
// 				assert.Equal(t, testCase.expectedStats, stats)
// 			}
// 		})
// 	}
// }
=======
func TestGetGamePlayStats(t *testing.T) {

	ctx := t.Context()
	db, err := testDB.getDB(ctx)
	require.NoError(t, err)

	unExistGameID := values.NewGameID()

	edition1 := schema.EditionTable{
		ID:   uuid.New(),
		Name: "Test",
	}
	game1 := schema.GameTable2{
		ID:               uuid.New(),
		Name:             "Test",
		VisibilityTypeID: 1,
	}
	gameImage1 := schema.GameImageTable2{
		ID:          uuid.New(),
		GameID:      game1.ID,
		ImageTypeID: 1,
	}
	gameVideo1 := schema.GameVideoTable2{
		ID:          uuid.New(),
		GameID:      game1.ID,
		VideoTypeID: 1,
	}
	gameVersion1 := schema.GameVersionTable2{
		ID:          uuid.New(),
		GameID:      game1.ID,
		GameImageID: gameImage1.ID,
		GameVideoID: gameVideo1.ID,
		Name:        "Test",
		Description: "test",
	}

	gameVersion2 := schema.GameVersionTable2{
		ID:          uuid.New(),
		GameID:      game1.ID,
		GameImageID: gameImage1.ID,
		GameVideoID: gameVideo1.ID,
		Name:        "Test2",
		Description: "test2",
	}

	jst, err := time.LoadLocation("Asia/Tokyo")
	require.NoError(t, err)
	baseTime := time.Date(2025, 9, 3, 0, 0, 0, 0, jst) // JSTの時間で設定

	// gemVersion1のログを5つ作成
	// gamePlayLog1: 15時台のログ 10分
	startTime1 := baseTime.Add(15 * time.Hour)   // 2025-09-03 15:00:00
	endTime1 := startTime1.Add(10 * time.Minute) // 2025-09-03 15:10:00
	gamePlayLog1 := schema.GamePlayLogTable{
		ID:            uuid.New(),
		EditionID:     edition1.ID,
		GameID:        game1.ID,
		GameVersionID: gameVersion1.ID,
		StartTime:     startTime1,
		EndTime:       sql.NullTime{Time: endTime1, Valid: true},
		CreatedAt:     time.Now(),
		UpdatedAt:     time.Now(),
	}

	// gamePlayLog2: 15時台のログ 20分
	startTime2 := baseTime.Add(15*time.Hour + 30*time.Minute) // 2025-09-03 15:30:00
	endTime2 := startTime2.Add(20 * time.Minute)              // 2025-09-03 15:50:00
	gamePlayLog2 := schema.GamePlayLogTable{
		ID:            uuid.New(),
		EditionID:     edition1.ID,
		GameID:        game1.ID,
		GameVersionID: gameVersion1.ID,
		StartTime:     startTime2,
		EndTime:       sql.NullTime{Time: endTime2, Valid: true},
		CreatedAt:     time.Now(),
		UpdatedAt:     time.Now(),
	}

	// gamePlayLog3: 16時台のログ 30分
	startTime3 := baseTime.Add(16 * time.Hour)   // 2025-09-03 16:00:00
	endTime3 := startTime3.Add(30 * time.Minute) // 2025-09-03 16:30:00
	gamePlayLog3 := schema.GamePlayLogTable{
		ID:            uuid.New(),
		EditionID:     edition1.ID,
		GameID:        game1.ID,
		GameVersionID: gameVersion1.ID,
		StartTime:     startTime3,
		EndTime:       sql.NullTime{Time: endTime3, Valid: true},
		CreatedAt:     time.Now(),
		UpdatedAt:     time.Now(),
	}

	// gamePlayLog4: 17時台のログ 40分
	startTime4 := baseTime.Add(17 * time.Hour)   // 2025-09-03 17:00:00
	endTime4 := startTime4.Add(40 * time.Minute) // 2025-09-03 17:40:00
	gamePlayLog4 := schema.GamePlayLogTable{
		ID:            uuid.New(),
		EditionID:     edition1.ID,
		GameID:        game1.ID,
		GameVersionID: gameVersion1.ID,
		StartTime:     startTime4,
		EndTime:       sql.NullTime{Time: endTime4, Valid: true},
		CreatedAt:     time.Now(),
		UpdatedAt:     time.Now(),
	}

	// gamePlayLog5: 18時台のまだプレイ中のログ
	startTime5 := baseTime.Add(18 * time.Hour) // 2025-09-03 18:00:00
	gamePlayLog5 := schema.GamePlayLogTable{
		ID:            uuid.New(),
		EditionID:     edition1.ID,
		GameID:        game1.ID,
		GameVersionID: gameVersion1.ID,
		StartTime:     startTime5,
		EndTime:       sql.NullTime{Time: time.Time{}, Valid: false},
		CreatedAt:     time.Now(),
		UpdatedAt:     time.Now(),
	}

	// gamePlayLog6: 00分を跨いで作られるログ
	startTime6 := baseTime.Add(13*time.Hour + 50*time.Minute) // 2025-09-03 13:50:00
	endTime6 := startTime6.Add(30 * time.Minute)              // 2025-09-03 14:20:00
	gamePlayLog6 := schema.GamePlayLogTable{
		ID:            uuid.New(),
		EditionID:     edition1.ID,
		GameID:        game1.ID,
		GameVersionID: gameVersion1.ID,
		StartTime:     startTime6,
		EndTime:       sql.NullTime{Time: endTime6, Valid: true},
		CreatedAt:     time.Now(),
		UpdatedAt:     time.Now(),
	}

	//gameVersion2のログを1つ作成 30分
	startTime7 := baseTime.Add(15 * time.Hour)   // 2025-09-03 15:00:00
	endTime7 := startTime7.Add(30 * time.Minute) // 2025-09-03 15:30:00
	gamePlayLog7 := schema.GamePlayLogTable{
		ID:            uuid.New(),
		EditionID:     edition1.ID,
		GameID:        game1.ID,
		GameVersionID: gameVersion2.ID,
		StartTime:     startTime7,
		EndTime:       sql.NullTime{Time: endTime7, Valid: true},
		CreatedAt:     time.Now(),
		UpdatedAt:     time.Now(),
	}

	require.NoError(t, db.Create(&edition1).Error)
	require.NoError(t, db.Create(&game1).Error)
	require.NoError(t, db.Create(&gameImage1).Error)
	require.NoError(t, db.Create(&gameVideo1).Error)
	require.NoError(t, db.Create(&gameVersion1).Error)
	require.NoError(t, db.Create(&gameVersion2).Error)
	require.NoError(t, db.Create(&gamePlayLog1).Error)
	require.NoError(t, db.Create(&gamePlayLog2).Error)
	require.NoError(t, db.Create(&gamePlayLog3).Error)
	require.NoError(t, db.Create(&gamePlayLog4).Error)
	require.NoError(t, db.Create(&gamePlayLog5).Error)
	require.NoError(t, db.Create(&gamePlayLog6).Error)
	require.NoError(t, db.Create(&gamePlayLog7).Error)

	t.Cleanup(func() {
		ctx := context.Background()
		require.NoError(t, db.WithContext(ctx).Unscoped().Session(&gorm.Session{AllowGlobalUpdate: true}).Delete(&schema.GamePlayLogTable{}).Error)
		require.NoError(t, db.WithContext(ctx).Unscoped().Session(&gorm.Session{AllowGlobalUpdate: true}).Delete(&schema.GameVersionTable2{}).Error)
		require.NoError(t, db.WithContext(ctx).Unscoped().Session(&gorm.Session{AllowGlobalUpdate: true}).Delete(&schema.GameVideoTable2{}).Error)
		require.NoError(t, db.WithContext(ctx).Unscoped().Session(&gorm.Session{AllowGlobalUpdate: true}).Delete(&schema.GameImageTable2{}).Error)
		require.NoError(t, db.WithContext(ctx).Unscoped().Session(&gorm.Session{AllowGlobalUpdate: true}).Delete(&schema.GameTable2{}).Error)
		require.NoError(t, db.WithContext(ctx).Unscoped().Session(&gorm.Session{AllowGlobalUpdate: true}).Delete(&schema.EditionTable{}).Error)
	})

	gamePlayLogRepository := NewGamePlayLogV2(testDB)

	type test struct {
		description   string
		gameID        values.GameID
		gameVersionID *values.GameVersionID
		start         time.Time
		end           time.Time
		expectedStats *domain.GamePlayStats
		isErr         bool
		err           error
	}

	gameVersion1ID := values.GameVersionID(gameVersion1.ID)

	testCases := []test{
		{
			description:   "普通の取得",
			gameID:        values.GameID(game1.ID),
			gameVersionID: &gameVersion1ID,
			start:         baseTime.Add(15 * time.Hour), // 2025-10-03 15:00:00
			end:           baseTime.Add(17 * time.Hour), // 2025-10-03 17:00:00
			expectedStats: domain.NewGamePlayStats(
				values.GameID(game1.ID),
				3,              // totalPlayCount
				60*time.Minute, // totalPlayTime
				[]*domain.HourlyPlayStats{
					domain.NewHourlyPlayStats(
						baseTime.Add(15*time.Hour), // 15時台の開始時刻
						2,                          // 15時台のプレイ回数
						30*time.Minute,             // 15時台のプレイ時間
					),
					domain.NewHourlyPlayStats(
						baseTime.Add(16*time.Hour), // 16時台の開始時刻
						1,                          // 16時台のプレイ回数
						30*time.Minute,             // 16時台のプレイ時間
					),
				},
			),
			isErr: false,
		},
		{
			description:   "gameVersion1のプレイ中のログを含めて取得",
			gameID:        values.GameID(game1.ID),
			gameVersionID: &gameVersion1ID,
			start:         baseTime.Add(16 * time.Hour),                // 2025-10-03 16:00:00
			end:           baseTime.Add(18*time.Hour + 20*time.Minute), // 2025-10-03 18:20:00
			expectedStats: domain.NewGamePlayStats(
				values.GameID(game1.ID),
				3,
				90*time.Minute,
				[]*domain.HourlyPlayStats{
					domain.NewHourlyPlayStats(
						baseTime.Add(16*time.Hour), // 16時台の開始時刻
						1,                          // 16時台のプレイ回数
						30*time.Minute,             // 16時台のプレイ時間
					),
					domain.NewHourlyPlayStats(
						baseTime.Add(17*time.Hour), // 17時台の開始時刻
						1,                          // 17時台のプレイ回数
						40*time.Minute,             // 17時台のプレイ時間
					),
					domain.NewHourlyPlayStats(
						baseTime.Add(18*time.Hour), // 18時台の開始時刻
						1,                          // 18時台のプレイ回数
						20*time.Minute,             // 18時台のプレイ時間 (プレイ中の分も含む)
					),
				},
			),
			isErr: false,
		},
		{
			description:   "時間を跨ぐようなログの取得",
			gameID:        values.GameID(game1.ID),
			gameVersionID: &gameVersion1ID,
			start:         baseTime.Add(14*time.Hour + 30*time.Minute), // 2025-10-03 14:30:00
			end:           baseTime.Add(16 * time.Hour),                // 2025-10-03 16:00:00
			expectedStats: domain.NewGamePlayStats(
				values.GameID(game1.ID),
				2,
				30*time.Minute,
				[]*domain.HourlyPlayStats{
					domain.NewHourlyPlayStats(
						baseTime.Add(15*time.Hour), // 15時台の開始時刻
						2,                          // 15時台のプレイ回数
						30*time.Minute,             // 15時台のプレイ時間
					),
				},
			),
			isErr: false,
		},
		{
			description:   "endtimeがNULLでスタートが指定時間より前のログの取得",
			gameID:        values.GameID(game1.ID),
			gameVersionID: &gameVersion1ID,
			start:         baseTime.Add(18*time.Hour + 30*time.Minute), // 2025-10-03 18:30:00
			end:           baseTime.Add(18*time.Hour + 50*time.Minute), // 2025-10-03 18:50:00
			expectedStats: domain.NewGamePlayStats(
				values.GameID(game1.ID),
				1,
				20*time.Minute,
				[]*domain.HourlyPlayStats{
					domain.NewHourlyPlayStats(
						baseTime.Add(18*time.Hour), // 18時台の開始時刻
						1,                          // 18時台のプレイ回数
						20*time.Minute,             // 18時台のプレイ時間
					),
				},
			),
			isErr: false,
		},
		{
			description:   "00分を跨ぐログの取得",
			gameID:        values.GameID(game1.ID),
			gameVersionID: &gameVersion1ID,
			start:         baseTime.Add(13*time.Hour + 30*time.Minute), // 2025-10-03 13:30:00
			end:           baseTime.Add(14*time.Hour + 30*time.Minute), // 2025-10-03 14:30:00
			expectedStats: domain.NewGamePlayStats(
				values.GameID(game1.ID),
				1,
				30*time.Minute,
				[]*domain.HourlyPlayStats{
					domain.NewHourlyPlayStats(
						baseTime.Add(13*time.Hour), // 13時台の開始時刻
						1,                          // 13時台のプレイ回数
						10*time.Minute,             // 13時台のプレイ時間
					),
					domain.NewHourlyPlayStats(
						baseTime.Add(14*time.Hour), // 14時台の開始時刻
						1,                          // 14時台のプレイ回数
						20*time.Minute,             // 14時台のプレイ時間
					),
				},
			),
			isErr: false,
		},

		{
			description:   "バージョンID無しで取得 (全バージョン集計)",
			gameID:        values.GameID(game1.ID),
			gameVersionID: nil,
			start:         baseTime,
			end:           baseTime.Add(18*time.Hour + 20*time.Minute),
			expectedStats: domain.NewGamePlayStats(
				values.GameID(game1.ID),
				7,
				180*time.Minute,
				[]*domain.HourlyPlayStats{
					domain.NewHourlyPlayStats(
						baseTime.Add(13*time.Hour), // 13時台
						1,
						10*time.Minute,
					),
					domain.NewHourlyPlayStats(
						baseTime.Add(14*time.Hour), // 14時台
						1,
						20*time.Minute,
					),
					domain.NewHourlyPlayStats(
						baseTime.Add(15*time.Hour), // 15時台
						3,
						60*time.Minute,
					),
					domain.NewHourlyPlayStats(
						baseTime.Add(16*time.Hour), // 16時台
						1,
						30*time.Minute,
					),
					domain.NewHourlyPlayStats(
						baseTime.Add(17*time.Hour), // 17時台
						1,
						40*time.Minute,
					),
					domain.NewHourlyPlayStats(
						baseTime.Add(18*time.Hour), // 18時台
						1,
						20*time.Minute,
					),
				},
			),
			isErr: false,
		},
		{
			description:   "存在しないゲームIDで取得",
			gameID:        unExistGameID,
			gameVersionID: &gameVersion1ID,
			start:         baseTime,
			end:           baseTime.Add(24 * time.Hour),
			expectedStats: domain.NewGamePlayStats(
				unExistGameID,
				0,
				0,
				[]*domain.HourlyPlayStats{},
			),
			isErr: false,
		},
	}

	for _, testCase := range testCases {
		t.Run(testCase.description, func(t *testing.T) {
			stats, err := gamePlayLogRepository.GetGamePlayStats(ctx, testCase.gameID, testCase.gameVersionID, testCase.start, testCase.end)

			if testCase.isErr {
				if testCase.err == nil {
					assert.Error(t, err)
				} else {
					assert.ErrorIs(t, err, testCase.err)
				}
			} else {
				assert.NoError(t, err)
				assert.Equal(t, testCase.expectedStats, stats)
			}
		})
	}
}

func TestGetEditionPlayStats(t *testing.T) {
	t.Parallel()

	ctx := context.Background()
	db, err := testDB.getDB(ctx)
	require.NoError(t, err)

	edition1 := schema.EditionTable{
		ID:        uuid.New(),
		Name:      "edition1 for GetEditionPlayStats",
		CreatedAt: time.Now(),
	}

	unExistEditionID := values.NewLauncherVersionID()

	game1 := schema.GameTable2{
		ID:               uuid.New(),
		Name:             "Test Game 1",
		Description:      "Test Description",
		VisibilityTypeID: 1,
		CreatedAt:        time.Now(),
	}

	gameImage1 := schema.GameImageTable2{
		ID:          uuid.New(),
		GameID:      game1.ID,
		ImageTypeID: 1,
		CreatedAt:   time.Now(),
	}

	gameVideo1 := schema.GameVideoTable2{
		ID:          uuid.New(),
		GameID:      game1.ID,
		VideoTypeID: 1,
		CreatedAt:   time.Now(),
	}

	gameVersion1 := schema.GameVersionTable2{
		ID:          uuid.New(),
		GameID:      game1.ID,
		GameImageID: gameImage1.ID,
		GameVideoID: gameVideo1.ID,
		Name:        "Version 1.0",
		Description: "First version",
		CreatedAt:   time.Now(),
	}

	jst, err := time.LoadLocation("Asia/Tokyo")
	require.NoError(t, err)
	baseTime := time.Date(2025, 10, 1, 0, 0, 0, 0, jst)
	// gamePlayLog1: 13時台の1つ目のログ 15分
	startTime1 := baseTime.Add(13*time.Hour + 10*time.Minute)
	endTime1 := startTime1.Add(15 * time.Minute)
	gamePlayLog1 := schema.GamePlayLogTable{
		ID:            uuid.New(),
		EditionID:     edition1.ID,
		GameID:        game1.ID,
		GameVersionID: gameVersion1.ID,
		StartTime:     startTime1,
		EndTime:       sql.NullTime{Time: endTime1, Valid: true},
		CreatedAt:     time.Now(),
		UpdatedAt:     time.Now(),
	}

	// gamePlayLog2: 13時台の2つ目のログ 20分
	startTime2 := baseTime.Add(13*time.Hour + 40*time.Minute)
	endTime2 := startTime2.Add(20 * time.Minute)
	gamePlayLog2 := schema.GamePlayLogTable{
		ID:            uuid.New(),
		EditionID:     edition1.ID,
		GameID:        game1.ID,
		GameVersionID: gameVersion1.ID,
		StartTime:     startTime2,
		EndTime:       sql.NullTime{Time: endTime2, Valid: true},
		CreatedAt:     time.Now(),
		UpdatedAt:     time.Now(),
	}

	// gamePlayLog3: 14時台のログ 30分
	startTime3 := baseTime.Add(14*time.Hour + 15*time.Minute)
	endTime3 := startTime3.Add(30 * time.Minute)
	gamePlayLog3 := schema.GamePlayLogTable{
		ID:            uuid.New(),
		EditionID:     edition1.ID,
		GameID:        game1.ID,
		GameVersionID: gameVersion1.ID,
		StartTime:     startTime3,
		EndTime:       sql.NullTime{Time: endTime3, Valid: true},
		CreatedAt:     time.Now(),
		UpdatedAt:     time.Now(),
	}

	// gamePlayLog4: 15時台のログ 25分
	startTime4 := baseTime.Add(15*time.Hour + 20*time.Minute)
	endTime4 := startTime4.Add(25 * time.Minute)
	gamePlayLog4 := schema.GamePlayLogTable{
		ID:            uuid.New(),
		EditionID:     edition1.ID,
		GameID:        game1.ID,
		GameVersionID: gameVersion1.ID,
		StartTime:     startTime4,
		EndTime:       sql.NullTime{Time: endTime4, Valid: true},
		CreatedAt:     time.Now(),
		UpdatedAt:     time.Now(),
	}

	// gamePlayLog5: 16時台のまだ終わっていないログ（進行中）
	startTime5 := baseTime.Add(16*time.Hour + 30*time.Minute)
	gamePlayLog5 := schema.GamePlayLogTable{
		ID:            uuid.New(),
		EditionID:     edition1.ID,
		GameID:        game1.ID,
		GameVersionID: gameVersion1.ID,
		StartTime:     startTime5,
		EndTime:       sql.NullTime{Valid: false},
		CreatedAt:     time.Now(),
		UpdatedAt:     time.Now(),
	}

	require.NoError(t, db.Create(&edition1).Error)
	require.NoError(t, db.Create(&game1).Error)
	require.NoError(t, db.Create(&gameImage1).Error)
	require.NoError(t, db.Create(&gameVideo1).Error)
	require.NoError(t, db.Create(&gameVersion1).Error)
	require.NoError(t, db.Create(&gamePlayLog1).Error)
	require.NoError(t, db.Create(&gamePlayLog2).Error)
	require.NoError(t, db.Create(&gamePlayLog3).Error)
	require.NoError(t, db.Create(&gamePlayLog4).Error)
	require.NoError(t, db.Create(&gamePlayLog5).Error)

	t.Cleanup(func() {
		ctx := context.Background()
		require.NoError(t, db.WithContext(ctx).Unscoped().Delete(&gamePlayLog1).Error)
		require.NoError(t, db.WithContext(ctx).Unscoped().Delete(&gamePlayLog2).Error)
		require.NoError(t, db.WithContext(ctx).Unscoped().Delete(&gamePlayLog3).Error)
		require.NoError(t, db.WithContext(ctx).Unscoped().Delete(&gamePlayLog4).Error)
		require.NoError(t, db.WithContext(ctx).Unscoped().Delete(&gamePlayLog5).Error)
		require.NoError(t, db.WithContext(ctx).Unscoped().Delete(&gameVersion1).Error)
		require.NoError(t, db.WithContext(ctx).Unscoped().Delete(&gameVideo1).Error)
		require.NoError(t, db.WithContext(ctx).Unscoped().Delete(&gameImage1).Error)
		require.NoError(t, db.WithContext(ctx).Unscoped().Delete(&game1).Error)
		require.NoError(t, db.WithContext(ctx).Unscoped().Delete(&edition1).Error)
	})

	gamePlayLogRepository := NewGamePlayLogV2(testDB)

	type test struct {
		description   string
		editionID     values.LauncherVersionID
		start         time.Time
		end           time.Time
		expectedStats *domain.EditionPlayStats
		isErr         bool
		err           error
	}

	testCases := []test{
		{
			description: "正常に取得できる",
			editionID:   values.LauncherVersionID(edition1.ID),
			start:       baseTime.Add(13 * time.Hour),
			end:         baseTime.Add(15 * time.Hour),
			expectedStats: domain.NewEditionPlayStats(
				values.LauncherVersionID(edition1.ID),
				values.NewLauncherVersionName("edition1 for GetEditionPlayStats"),
				3,
				65*time.Minute,
				[]*domain.GamePlayStatsInEdition{
					domain.NewGamePlayStatsInEdition(
						values.GameID(game1.ID),
						3,
						65*time.Minute,
					),
				},
				[]*domain.HourlyPlayStats{
					domain.NewHourlyPlayStats(
						time.Date(2025, 10, 1, 13, 0, 0, 0, jst),
						2,
						35*time.Minute,
					),
					domain.NewHourlyPlayStats(
						time.Date(2025, 10, 1, 14, 0, 0, 0, jst),
						1,
						30*time.Minute,
					),
				},
			),
			isErr: false,
		},
		{
			description: "プレイ中のログも含めて正常に取得できる",
			editionID:   values.LauncherVersionID(edition1.ID),
			start:       baseTime.Add(15 * time.Hour),
			end:         baseTime.Add(17 * time.Hour),
			expectedStats: domain.NewEditionPlayStats(
				values.LauncherVersionID(edition1.ID),
				values.NewLauncherVersionName("edition1 for GetEditionPlayStats"),
				2,
				55*time.Minute,
				[]*domain.GamePlayStatsInEdition{
					domain.NewGamePlayStatsInEdition(
						values.GameID(game1.ID),
						2,
						55*time.Minute,
					),
				},
				[]*domain.HourlyPlayStats{
					domain.NewHourlyPlayStats(
						time.Date(2025, 10, 1, 15, 0, 0, 0, jst),
						1,
						25*time.Minute,
					),
					domain.NewHourlyPlayStats(
						time.Date(2025, 10, 1, 16, 0, 0, 0, jst),
						1,
						30*time.Minute,
					),
				},
			),
			isErr: false,
		},
		{
			description: "endTimeがNULLで進行中のプレイログの取得",
			editionID:   values.LauncherVersionID(edition1.ID),
			start:       baseTime.Add(16*time.Hour + 15*time.Minute),
			end:         baseTime.Add(17*time.Hour + 15*time.Minute),
			expectedStats: domain.NewEditionPlayStats(
				values.LauncherVersionID(edition1.ID),
				values.NewLauncherVersionName("edition1 for GetEditionPlayStats"),
				1,
				45*time.Minute,
				[]*domain.GamePlayStatsInEdition{
					domain.NewGamePlayStatsInEdition(
						values.GameID(game1.ID),
						1,
						45*time.Minute,
					),
				},
				[]*domain.HourlyPlayStats{
					domain.NewHourlyPlayStats(
						time.Date(2025, 10, 1, 16, 0, 0, 0, jst),
						1,
						30*time.Minute,
					),
					domain.NewHourlyPlayStats(
						time.Date(2025, 10, 1, 17, 0, 0, 0, jst),
						0,
						15*time.Minute,
					),
				},
			),
			isErr: false,
		},
		{
			description: "存在しないeditionIDで取得しようとするとErrRecordNotFound",
			editionID:   unExistEditionID,
			start:       baseTime,
			end:         baseTime.Add(24 * time.Hour),
			expectedStats: domain.NewEditionPlayStats(
				unExistEditionID,
				values.NewLauncherVersionName(""),
				0,
				0,
				[]*domain.GamePlayStatsInEdition{},
				[]*domain.HourlyPlayStats{},
			),
			isErr: true,
			err:   repository.ErrRecordNotFound,
		},
	}

	for _, testCase := range testCases {
		t.Run(testCase.description, func(t *testing.T) {
			stats, err := gamePlayLogRepository.GetEditionPlayStats(ctx, testCase.editionID, testCase.start, testCase.end)

			if testCase.isErr {
				assert.Error(t, err)
				if testCase.err != nil {
					assert.ErrorIs(t, err, testCase.err)
				}
				return
			}

			assert.NoError(t, err)
			assert.NotNil(t, stats)

			assert.Equal(t, testCase.expectedStats.GetEditionID(), stats.GetEditionID())
			assert.Equal(t, testCase.expectedStats.GetEditionName(), stats.GetEditionName())

			assert.Equal(t, testCase.expectedStats.GetTotalPlayCount(), stats.GetTotalPlayCount())
			assert.Equal(t, testCase.expectedStats.GetTotalPlayTime(), stats.GetTotalPlayTime())

			expectedGameStats := testCase.expectedStats.GetGameStats()
			actualGameStats := stats.GetGameStats()
			assert.Len(t, actualGameStats, len(expectedGameStats))

			for i, expectedGameStat := range expectedGameStats {
				assert.Equal(t, expectedGameStat.GetGameID(), actualGameStats[i].GetGameID())
				assert.Equal(t, expectedGameStat.GetPlayCount(), actualGameStats[i].GetPlayCount())
				assert.Equal(t, expectedGameStat.GetPlayTime(), actualGameStats[i].GetPlayTime())
			}

			expectedHourlyStats := testCase.expectedStats.GetHourlyStats()
			actualHourlyStats := stats.GetHourlyStats()
			assert.Len(t, actualHourlyStats, len(expectedHourlyStats))

			for i, expectedHourlyStat := range expectedHourlyStats {
				assert.Equal(t, expectedHourlyStat.GetStartTime(), actualHourlyStats[i].GetStartTime(), "HourlyStats[%d] start time mismatch", i)
				assert.Equal(t, expectedHourlyStat.GetPlayCount(), actualHourlyStats[i].GetPlayCount(), "HourlyStats[%d] play count mismatch", i)
				assert.Equal(t, expectedHourlyStat.GetPlayTime(), actualHourlyStats[i].GetPlayTime(), "HourlyStats[%d] play time mismatch", i)
			}
		})
	}
}
>>>>>>> 91e3bb64
<|MERGE_RESOLUTION|>--- conflicted
+++ resolved
@@ -405,31 +405,122 @@
 	}
 }
 
-// func TestGetGamePlayLog(t *testing.T) {
-// 	t.Parallel()
-
-// 	ctx := context.Background()
-
-// 	gamePlayLogRepository := NewGamePlayLogV2(testDB)
-
-// 	type test struct {
-// 		description string
-// 		playLogID   values.GamePlayLogID
-// 		expectedLog *domain.GamePlayLog
-// 		isErr       bool
-// 		err         error
-// 	}
-
-// 	// TODO: テストを実装する
-// 	testCases := []test{
-// 		{
-// 			description: "TODO: add test case",
-// 			playLogID:   values.NewGamePlayLogID(),
-// 			expectedLog: nil,
-// 			isErr:       true,
-// 			err:         repository.ErrRecordNotFound,
-// 		},
-// 	}
+func TestGetGamePlayLog(t *testing.T) {
+
+	ctx := t.Context()
+	db, err := testDB.getDB(ctx)
+	require.NoError(t, err)
+
+	now := time.Now()
+
+	edition1 := schema.EditionTable{
+		ID:   uuid.New(),
+		Name: "Test",
+	}
+	game1 := schema.GameTable2{
+		ID:               uuid.New(),
+		Name:             "Test",
+		VisibilityTypeID: 1,
+	}
+	gameImage1 := schema.GameImageTable2{
+		ID:          uuid.New(),
+		GameID:      game1.ID,
+		ImageTypeID: 1,
+	}
+	gameVideo1 := schema.GameVideoTable2{
+		ID:          uuid.New(),
+		GameID:      game1.ID,
+		VideoTypeID: 1,
+	}
+	gameVersion1 := schema.GameVersionTable2{
+		ID:          uuid.New(),
+		GameID:      game1.ID,
+		GameImageID: gameImage1.ID,
+		GameVideoID: gameVideo1.ID,
+		Name:        "Test",
+		Description: "test",
+	}
+	gamePlayLog1 := schema.GamePlayLogTable{
+		ID:            uuid.New(),
+		EditionID:     edition1.ID,
+		GameID:        game1.ID,
+		GameVersionID: gameVersion1.ID,
+		StartTime:     now,
+		CreatedAt:     now,
+		UpdatedAt:     now,
+	}
+	gamePlayLog2 := schema.GamePlayLogTable{
+		ID:            uuid.New(),
+		EditionID:     edition1.ID,
+		GameID:        game1.ID,
+		GameVersionID: gameVersion1.ID,
+		StartTime:     now.Add(-1 * time.Hour),
+		EndTime:       sql.NullTime{Time: now, Valid: true},
+		CreatedAt:     now.Add(-1 * time.Hour),
+		UpdatedAt:     now,
+	}
+
+	require.NoError(t, db.Create(&edition1).Error)
+	require.NoError(t, db.Create(&game1).Error)
+	require.NoError(t, db.Create(&gameImage1).Error)
+	require.NoError(t, db.Create(&gameVideo1).Error)
+	require.NoError(t, db.Create(&gameVersion1).Error)
+	require.NoError(t, db.Create(&gamePlayLog1).Error)
+	require.NoError(t, db.Create(&gamePlayLog2).Error)
+
+	t.Cleanup(func() {
+		ctx := context.Background()
+		require.NoError(t, db.WithContext(ctx).Unscoped().Delete(&gamePlayLog1).Error)
+		require.NoError(t, db.WithContext(ctx).Unscoped().Delete(&gamePlayLog2).Error)
+		require.NoError(t, db.WithContext(ctx).Unscoped().Delete(&gameVersion1).Error)
+		require.NoError(t, db.WithContext(ctx).Unscoped().Delete(&gameVideo1).Error)
+		require.NoError(t, db.WithContext(ctx).Unscoped().Delete(&gameImage1).Error)
+		require.NoError(t, db.WithContext(ctx).Unscoped().Delete(&game1).Error)
+		require.NoError(t, db.WithContext(ctx).Unscoped().Delete(&edition1).Error)
+	})
+
+	type test struct {
+		description     string
+		playLogID       values.GamePlayLogID
+		expectedPlayLog *domain.GamePlayLog
+		expectedErr     error
+	}
+
+	testCases := []test{
+		{
+			description: "正常な場合(EndTimeがNULL)",
+			playLogID:   values.GamePlayLogID(gamePlayLog1.ID),
+			expectedPlayLog: domain.NewGamePlayLog(
+				values.GamePlayLogID(gamePlayLog1.ID),
+				values.LauncherVersionID(gamePlayLog1.EditionID),
+				values.GameID(gamePlayLog1.GameID),
+				values.GameVersionID(gamePlayLog1.GameVersionID),
+				gamePlayLog1.StartTime,
+				nil,
+				gamePlayLog1.CreatedAt,
+				gamePlayLog1.UpdatedAt,
+			),
+		},
+		{
+			description: "正常な場合(EndTimeが非NULL)",
+			playLogID:   values.GamePlayLogID(gamePlayLog2.ID),
+			expectedPlayLog: domain.NewGamePlayLog(
+				values.GamePlayLogID(gamePlayLog2.ID),
+				values.LauncherVersionID(gamePlayLog2.EditionID),
+				values.GameID(gamePlayLog2.GameID),
+				values.GameVersionID(gamePlayLog2.GameVersionID),
+				gamePlayLog2.StartTime,
+				&gamePlayLog2.EndTime.Time,
+				gamePlayLog2.CreatedAt,
+				gamePlayLog2.UpdatedAt,
+			),
+		},
+		{
+			description: "存在しない場合",
+			playLogID:   values.NewGamePlayLogID(),
+			expectedErr: repository.ErrRecordNotFound,
+		},
+	}
 
 // 	for _, testCase := range testCases {
 // 		t.Run(testCase.description, func(t *testing.T) {
@@ -513,7 +604,6 @@
 		t.Fatalf("create gameVideo: %+v\n", err)
 	}
 
-<<<<<<< HEAD
 	gameVersion := &schema.GameVersionTable2{
 		ID:          uuid.New(),
 		GameID:      game.ID,
@@ -522,32 +612,6 @@
 		Name:        "testGameVersion",
 		Description: "test game version",
 		CreatedAt:   time.Now(),
-=======
-	require.NoError(t, db.Create(&edition1).Error)
-	require.NoError(t, db.Create(&game1).Error)
-	require.NoError(t, db.Create(&gameImage1).Error)
-	require.NoError(t, db.Create(&gameVideo1).Error)
-	require.NoError(t, db.Create(&gameVersion1).Error)
-	require.NoError(t, db.Create(&gamePlayLog1).Error)
-	require.NoError(t, db.Create(&gamePlayLog2).Error)
-
-	t.Cleanup(func() {
-		ctx := context.Background()
-		require.NoError(t, db.WithContext(ctx).Unscoped().Delete(&gamePlayLog1).Error)
-		require.NoError(t, db.WithContext(ctx).Unscoped().Delete(&gamePlayLog2).Error)
-		require.NoError(t, db.WithContext(ctx).Unscoped().Delete(&gameVersion1).Error)
-		require.NoError(t, db.WithContext(ctx).Unscoped().Delete(&gameVideo1).Error)
-		require.NoError(t, db.WithContext(ctx).Unscoped().Delete(&gameImage1).Error)
-		require.NoError(t, db.WithContext(ctx).Unscoped().Delete(&game1).Error)
-		require.NoError(t, db.WithContext(ctx).Unscoped().Delete(&edition1).Error)
-	})
-
-	type test struct {
-		description     string
-		playLogID       values.GamePlayLogID
-		expectedPlayLog *domain.GamePlayLog
-		expectedErr     error
->>>>>>> 91e3bb64
 	}
 
 	err = db.Create(gameVersion).Error
@@ -601,12 +665,176 @@
 		})
 	}
 }
-<<<<<<< HEAD
-
-// func TestGetGamePlayStats(t *testing.T) {
-// 	t.Parallel()
-
-// 	ctx := context.Background()
+func TestGetGamePlayStats(t *testing.T) {
+
+	ctx := t.Context()
+	db, err := testDB.getDB(ctx)
+	require.NoError(t, err)
+
+	unExistGameID := values.NewGameID()
+
+	edition1 := schema.EditionTable{
+		ID:   uuid.New(),
+		Name: "Test",
+	}
+	game1 := schema.GameTable2{
+		ID:               uuid.New(),
+		Name:             "Test",
+		VisibilityTypeID: 1,
+	}
+	gameImage1 := schema.GameImageTable2{
+		ID:          uuid.New(),
+		GameID:      game1.ID,
+		ImageTypeID: 1,
+	}
+	gameVideo1 := schema.GameVideoTable2{
+		ID:          uuid.New(),
+		GameID:      game1.ID,
+		VideoTypeID: 1,
+	}
+	gameVersion1 := schema.GameVersionTable2{
+		ID:          uuid.New(),
+		GameID:      game1.ID,
+		GameImageID: gameImage1.ID,
+		GameVideoID: gameVideo1.ID,
+		Name:        "Test",
+		Description: "test",
+	}
+
+	gameVersion2 := schema.GameVersionTable2{
+		ID:          uuid.New(),
+		GameID:      game1.ID,
+		GameImageID: gameImage1.ID,
+		GameVideoID: gameVideo1.ID,
+		Name:        "Test2",
+		Description: "test2",
+	}
+
+	jst, err := time.LoadLocation("Asia/Tokyo")
+	require.NoError(t, err)
+	baseTime := time.Date(2025, 9, 3, 0, 0, 0, 0, jst) // JSTの時間で設定
+
+	// gemVersion1のログを5つ作成
+	// gamePlayLog1: 15時台のログ 10分
+	startTime1 := baseTime.Add(15 * time.Hour)   // 2025-09-03 15:00:00
+	endTime1 := startTime1.Add(10 * time.Minute) // 2025-09-03 15:10:00
+	gamePlayLog1 := schema.GamePlayLogTable{
+		ID:            uuid.New(),
+		EditionID:     edition1.ID,
+		GameID:        game1.ID,
+		GameVersionID: gameVersion1.ID,
+		StartTime:     startTime1,
+		EndTime:       sql.NullTime{Time: endTime1, Valid: true},
+		CreatedAt:     time.Now(),
+		UpdatedAt:     time.Now(),
+	}
+
+	// gamePlayLog2: 15時台のログ 20分
+	startTime2 := baseTime.Add(15*time.Hour + 30*time.Minute) // 2025-09-03 15:30:00
+	endTime2 := startTime2.Add(20 * time.Minute)              // 2025-09-03 15:50:00
+	gamePlayLog2 := schema.GamePlayLogTable{
+		ID:            uuid.New(),
+		EditionID:     edition1.ID,
+		GameID:        game1.ID,
+		GameVersionID: gameVersion1.ID,
+		StartTime:     startTime2,
+		EndTime:       sql.NullTime{Time: endTime2, Valid: true},
+		CreatedAt:     time.Now(),
+		UpdatedAt:     time.Now(),
+	}
+
+	// gamePlayLog3: 16時台のログ 30分
+	startTime3 := baseTime.Add(16 * time.Hour)   // 2025-09-03 16:00:00
+	endTime3 := startTime3.Add(30 * time.Minute) // 2025-09-03 16:30:00
+	gamePlayLog3 := schema.GamePlayLogTable{
+		ID:            uuid.New(),
+		EditionID:     edition1.ID,
+		GameID:        game1.ID,
+		GameVersionID: gameVersion1.ID,
+		StartTime:     startTime3,
+		EndTime:       sql.NullTime{Time: endTime3, Valid: true},
+		CreatedAt:     time.Now(),
+		UpdatedAt:     time.Now(),
+	}
+
+	// gamePlayLog4: 17時台のログ 40分
+	startTime4 := baseTime.Add(17 * time.Hour)   // 2025-09-03 17:00:00
+	endTime4 := startTime4.Add(40 * time.Minute) // 2025-09-03 17:40:00
+	gamePlayLog4 := schema.GamePlayLogTable{
+		ID:            uuid.New(),
+		EditionID:     edition1.ID,
+		GameID:        game1.ID,
+		GameVersionID: gameVersion1.ID,
+		StartTime:     startTime4,
+		EndTime:       sql.NullTime{Time: endTime4, Valid: true},
+		CreatedAt:     time.Now(),
+		UpdatedAt:     time.Now(),
+	}
+
+	// gamePlayLog5: 18時台のまだプレイ中のログ
+	startTime5 := baseTime.Add(18 * time.Hour) // 2025-09-03 18:00:00
+	gamePlayLog5 := schema.GamePlayLogTable{
+		ID:            uuid.New(),
+		EditionID:     edition1.ID,
+		GameID:        game1.ID,
+		GameVersionID: gameVersion1.ID,
+		StartTime:     startTime5,
+		EndTime:       sql.NullTime{Time: time.Time{}, Valid: false},
+		CreatedAt:     time.Now(),
+		UpdatedAt:     time.Now(),
+	}
+
+	// gamePlayLog6: 00分を跨いで作られるログ
+	startTime6 := baseTime.Add(13*time.Hour + 50*time.Minute) // 2025-09-03 13:50:00
+	endTime6 := startTime6.Add(30 * time.Minute)              // 2025-09-03 14:20:00
+	gamePlayLog6 := schema.GamePlayLogTable{
+		ID:            uuid.New(),
+		EditionID:     edition1.ID,
+		GameID:        game1.ID,
+		GameVersionID: gameVersion1.ID,
+		StartTime:     startTime6,
+		EndTime:       sql.NullTime{Time: endTime6, Valid: true},
+		CreatedAt:     time.Now(),
+		UpdatedAt:     time.Now(),
+	}
+
+	//gameVersion2のログを1つ作成 30分
+	startTime7 := baseTime.Add(15 * time.Hour)   // 2025-09-03 15:00:00
+	endTime7 := startTime7.Add(30 * time.Minute) // 2025-09-03 15:30:00
+	gamePlayLog7 := schema.GamePlayLogTable{
+		ID:            uuid.New(),
+		EditionID:     edition1.ID,
+		GameID:        game1.ID,
+		GameVersionID: gameVersion2.ID,
+		StartTime:     startTime7,
+		EndTime:       sql.NullTime{Time: endTime7, Valid: true},
+		CreatedAt:     time.Now(),
+		UpdatedAt:     time.Now(),
+	}
+
+	require.NoError(t, db.Create(&edition1).Error)
+	require.NoError(t, db.Create(&game1).Error)
+	require.NoError(t, db.Create(&gameImage1).Error)
+	require.NoError(t, db.Create(&gameVideo1).Error)
+	require.NoError(t, db.Create(&gameVersion1).Error)
+	require.NoError(t, db.Create(&gameVersion2).Error)
+	require.NoError(t, db.Create(&gamePlayLog1).Error)
+	require.NoError(t, db.Create(&gamePlayLog2).Error)
+	require.NoError(t, db.Create(&gamePlayLog3).Error)
+	require.NoError(t, db.Create(&gamePlayLog4).Error)
+	require.NoError(t, db.Create(&gamePlayLog5).Error)
+	require.NoError(t, db.Create(&gamePlayLog6).Error)
+	require.NoError(t, db.Create(&gamePlayLog7).Error)
+
+	t.Cleanup(func() {
+		ctx := context.Background()
+		require.NoError(t, db.WithContext(ctx).Unscoped().Session(&gorm.Session{AllowGlobalUpdate: true}).Delete(&schema.GamePlayLogTable{}).Error)
+		require.NoError(t, db.WithContext(ctx).Unscoped().Session(&gorm.Session{AllowGlobalUpdate: true}).Delete(&schema.GameVersionTable2{}).Error)
+		require.NoError(t, db.WithContext(ctx).Unscoped().Session(&gorm.Session{AllowGlobalUpdate: true}).Delete(&schema.GameVideoTable2{}).Error)
+		require.NoError(t, db.WithContext(ctx).Unscoped().Session(&gorm.Session{AllowGlobalUpdate: true}).Delete(&schema.GameImageTable2{}).Error)
+		require.NoError(t, db.WithContext(ctx).Unscoped().Session(&gorm.Session{AllowGlobalUpdate: true}).Delete(&schema.GameTable2{}).Error)
+		require.NoError(t, db.WithContext(ctx).Unscoped().Session(&gorm.Session{AllowGlobalUpdate: true}).Delete(&schema.EditionTable{}).Error)
+	})
 
 // 	gamePlayLogRepository := NewGamePlayLogV2(testDB)
 
@@ -621,18 +849,190 @@
 // 		err           error
 // 	}
 
-// 	// TODO: テストを実装する
-// 	testCases := []test{
-// 		{
-// 			description:   "TODO: add test case",
-// 			gameID:        values.NewGameID(),
-// 			gameVersionID: nil,
-// 			start:         time.Now().Add(-24 * time.Hour),
-// 			end:           time.Now(),
-// 			expectedStats: nil,
-// 			isErr:         false,
-// 		},
-// 	}
+	gameVersion1ID := values.GameVersionID(gameVersion1.ID)
+
+	testCases := []test{
+		{
+			description:   "普通の取得",
+			gameID:        values.GameID(game1.ID),
+			gameVersionID: &gameVersion1ID,
+			start:         baseTime.Add(15 * time.Hour), // 2025-10-03 15:00:00
+			end:           baseTime.Add(17 * time.Hour), // 2025-10-03 17:00:00
+			expectedStats: domain.NewGamePlayStats(
+				values.GameID(game1.ID),
+				3,              // totalPlayCount
+				60*time.Minute, // totalPlayTime
+				[]*domain.HourlyPlayStats{
+					domain.NewHourlyPlayStats(
+						baseTime.Add(15*time.Hour), // 15時台の開始時刻
+						2,                          // 15時台のプレイ回数
+						30*time.Minute,             // 15時台のプレイ時間
+					),
+					domain.NewHourlyPlayStats(
+						baseTime.Add(16*time.Hour), // 16時台の開始時刻
+						1,                          // 16時台のプレイ回数
+						30*time.Minute,             // 16時台のプレイ時間
+					),
+				},
+			),
+			isErr: false,
+		},
+		{
+			description:   "gameVersion1のプレイ中のログを含めて取得",
+			gameID:        values.GameID(game1.ID),
+			gameVersionID: &gameVersion1ID,
+			start:         baseTime.Add(16 * time.Hour),                // 2025-10-03 16:00:00
+			end:           baseTime.Add(18*time.Hour + 20*time.Minute), // 2025-10-03 18:20:00
+			expectedStats: domain.NewGamePlayStats(
+				values.GameID(game1.ID),
+				3,
+				90*time.Minute,
+				[]*domain.HourlyPlayStats{
+					domain.NewHourlyPlayStats(
+						baseTime.Add(16*time.Hour), // 16時台の開始時刻
+						1,                          // 16時台のプレイ回数
+						30*time.Minute,             // 16時台のプレイ時間
+					),
+					domain.NewHourlyPlayStats(
+						baseTime.Add(17*time.Hour), // 17時台の開始時刻
+						1,                          // 17時台のプレイ回数
+						40*time.Minute,             // 17時台のプレイ時間
+					),
+					domain.NewHourlyPlayStats(
+						baseTime.Add(18*time.Hour), // 18時台の開始時刻
+						1,                          // 18時台のプレイ回数
+						20*time.Minute,             // 18時台のプレイ時間 (プレイ中の分も含む)
+					),
+				},
+			),
+			isErr: false,
+		},
+		{
+			description:   "時間を跨ぐようなログの取得",
+			gameID:        values.GameID(game1.ID),
+			gameVersionID: &gameVersion1ID,
+			start:         baseTime.Add(14*time.Hour + 30*time.Minute), // 2025-10-03 14:30:00
+			end:           baseTime.Add(16 * time.Hour),                // 2025-10-03 16:00:00
+			expectedStats: domain.NewGamePlayStats(
+				values.GameID(game1.ID),
+				2,
+				30*time.Minute,
+				[]*domain.HourlyPlayStats{
+					domain.NewHourlyPlayStats(
+						baseTime.Add(15*time.Hour), // 15時台の開始時刻
+						2,                          // 15時台のプレイ回数
+						30*time.Minute,             // 15時台のプレイ時間
+					),
+				},
+			),
+			isErr: false,
+		},
+		{
+			description:   "endtimeがNULLでスタートが指定時間より前のログの取得",
+			gameID:        values.GameID(game1.ID),
+			gameVersionID: &gameVersion1ID,
+			start:         baseTime.Add(18*time.Hour + 30*time.Minute), // 2025-10-03 18:30:00
+			end:           baseTime.Add(18*time.Hour + 50*time.Minute), // 2025-10-03 18:50:00
+			expectedStats: domain.NewGamePlayStats(
+				values.GameID(game1.ID),
+				1,
+				20*time.Minute,
+				[]*domain.HourlyPlayStats{
+					domain.NewHourlyPlayStats(
+						baseTime.Add(18*time.Hour), // 18時台の開始時刻
+						1,                          // 18時台のプレイ回数
+						20*time.Minute,             // 18時台のプレイ時間
+					),
+				},
+			),
+			isErr: false,
+		},
+		{
+			description:   "00分を跨ぐログの取得",
+			gameID:        values.GameID(game1.ID),
+			gameVersionID: &gameVersion1ID,
+			start:         baseTime.Add(13*time.Hour + 30*time.Minute), // 2025-10-03 13:30:00
+			end:           baseTime.Add(14*time.Hour + 30*time.Minute), // 2025-10-03 14:30:00
+			expectedStats: domain.NewGamePlayStats(
+				values.GameID(game1.ID),
+				1,
+				30*time.Minute,
+				[]*domain.HourlyPlayStats{
+					domain.NewHourlyPlayStats(
+						baseTime.Add(13*time.Hour), // 13時台の開始時刻
+						1,                          // 13時台のプレイ回数
+						10*time.Minute,             // 13時台のプレイ時間
+					),
+					domain.NewHourlyPlayStats(
+						baseTime.Add(14*time.Hour), // 14時台の開始時刻
+						1,                          // 14時台のプレイ回数
+						20*time.Minute,             // 14時台のプレイ時間
+					),
+				},
+			),
+			isErr: false,
+		},
+
+		{
+			description:   "バージョンID無しで取得 (全バージョン集計)",
+			gameID:        values.GameID(game1.ID),
+			gameVersionID: nil,
+			start:         baseTime,
+			end:           baseTime.Add(18*time.Hour + 20*time.Minute),
+			expectedStats: domain.NewGamePlayStats(
+				values.GameID(game1.ID),
+				7,
+				180*time.Minute,
+				[]*domain.HourlyPlayStats{
+					domain.NewHourlyPlayStats(
+						baseTime.Add(13*time.Hour), // 13時台
+						1,
+						10*time.Minute,
+					),
+					domain.NewHourlyPlayStats(
+						baseTime.Add(14*time.Hour), // 14時台
+						1,
+						20*time.Minute,
+					),
+					domain.NewHourlyPlayStats(
+						baseTime.Add(15*time.Hour), // 15時台
+						3,
+						60*time.Minute,
+					),
+					domain.NewHourlyPlayStats(
+						baseTime.Add(16*time.Hour), // 16時台
+						1,
+						30*time.Minute,
+					),
+					domain.NewHourlyPlayStats(
+						baseTime.Add(17*time.Hour), // 17時台
+						1,
+						40*time.Minute,
+					),
+					domain.NewHourlyPlayStats(
+						baseTime.Add(18*time.Hour), // 18時台
+						1,
+						20*time.Minute,
+					),
+				},
+			),
+			isErr: false,
+		},
+		{
+			description:   "存在しないゲームIDで取得",
+			gameID:        unExistGameID,
+			gameVersionID: &gameVersion1ID,
+			start:         baseTime,
+			end:           baseTime.Add(24 * time.Hour),
+			expectedStats: domain.NewGamePlayStats(
+				unExistGameID,
+				0,
+				0,
+				[]*domain.HourlyPlayStats{},
+			),
+			isErr: false,
+		},
+	}
 
 // 	for _, testCase := range testCases {
 // 		t.Run(testCase.description, func(t *testing.T) {
@@ -651,440 +1051,6 @@
 // 		})
 // 	}
 // }
-
-// func TestGetEditionPlayStats(t *testing.T) {
-// 	t.Parallel()
-
-// 	ctx := context.Background()
-
-// 	gamePlayLogRepository := NewGamePlayLogV2(testDB)
-
-// 	type test struct {
-// 		description   string
-// 		editionID     values.LauncherVersionID
-// 		start         time.Time
-// 		end           time.Time
-// 		expectedStats *domain.EditionPlayStats
-// 		isErr         bool
-// 		err           error
-// 	}
-
-// 	// TODO: テストを実装する
-// 	testCases := []test{
-// 		{
-// 			description:   "TODO: add test case",
-// 			editionID:     values.NewLauncherVersionID(),
-// 			start:         time.Now().Add(-24 * time.Hour),
-// 			end:           time.Now(),
-// 			expectedStats: nil,
-// 			isErr:         false,
-// 		},
-// 	}
-
-// 	for _, testCase := range testCases {
-// 		t.Run(testCase.description, func(t *testing.T) {
-// 			stats, err := gamePlayLogRepository.GetEditionPlayStats(ctx, testCase.editionID, testCase.start, testCase.end)
-
-// 			if testCase.isErr {
-// 				if testCase.err == nil {
-// 					assert.Error(t, err)
-// 				} else {
-// 					assert.ErrorIs(t, err, testCase.err)
-// 				}
-// 			} else {
-// 				assert.NoError(t, err)
-// 				assert.Equal(t, testCase.expectedStats, stats)
-// 			}
-// 		})
-// 	}
-// }
-=======
-func TestGetGamePlayStats(t *testing.T) {
-
-	ctx := t.Context()
-	db, err := testDB.getDB(ctx)
-	require.NoError(t, err)
-
-	unExistGameID := values.NewGameID()
-
-	edition1 := schema.EditionTable{
-		ID:   uuid.New(),
-		Name: "Test",
-	}
-	game1 := schema.GameTable2{
-		ID:               uuid.New(),
-		Name:             "Test",
-		VisibilityTypeID: 1,
-	}
-	gameImage1 := schema.GameImageTable2{
-		ID:          uuid.New(),
-		GameID:      game1.ID,
-		ImageTypeID: 1,
-	}
-	gameVideo1 := schema.GameVideoTable2{
-		ID:          uuid.New(),
-		GameID:      game1.ID,
-		VideoTypeID: 1,
-	}
-	gameVersion1 := schema.GameVersionTable2{
-		ID:          uuid.New(),
-		GameID:      game1.ID,
-		GameImageID: gameImage1.ID,
-		GameVideoID: gameVideo1.ID,
-		Name:        "Test",
-		Description: "test",
-	}
-
-	gameVersion2 := schema.GameVersionTable2{
-		ID:          uuid.New(),
-		GameID:      game1.ID,
-		GameImageID: gameImage1.ID,
-		GameVideoID: gameVideo1.ID,
-		Name:        "Test2",
-		Description: "test2",
-	}
-
-	jst, err := time.LoadLocation("Asia/Tokyo")
-	require.NoError(t, err)
-	baseTime := time.Date(2025, 9, 3, 0, 0, 0, 0, jst) // JSTの時間で設定
-
-	// gemVersion1のログを5つ作成
-	// gamePlayLog1: 15時台のログ 10分
-	startTime1 := baseTime.Add(15 * time.Hour)   // 2025-09-03 15:00:00
-	endTime1 := startTime1.Add(10 * time.Minute) // 2025-09-03 15:10:00
-	gamePlayLog1 := schema.GamePlayLogTable{
-		ID:            uuid.New(),
-		EditionID:     edition1.ID,
-		GameID:        game1.ID,
-		GameVersionID: gameVersion1.ID,
-		StartTime:     startTime1,
-		EndTime:       sql.NullTime{Time: endTime1, Valid: true},
-		CreatedAt:     time.Now(),
-		UpdatedAt:     time.Now(),
-	}
-
-	// gamePlayLog2: 15時台のログ 20分
-	startTime2 := baseTime.Add(15*time.Hour + 30*time.Minute) // 2025-09-03 15:30:00
-	endTime2 := startTime2.Add(20 * time.Minute)              // 2025-09-03 15:50:00
-	gamePlayLog2 := schema.GamePlayLogTable{
-		ID:            uuid.New(),
-		EditionID:     edition1.ID,
-		GameID:        game1.ID,
-		GameVersionID: gameVersion1.ID,
-		StartTime:     startTime2,
-		EndTime:       sql.NullTime{Time: endTime2, Valid: true},
-		CreatedAt:     time.Now(),
-		UpdatedAt:     time.Now(),
-	}
-
-	// gamePlayLog3: 16時台のログ 30分
-	startTime3 := baseTime.Add(16 * time.Hour)   // 2025-09-03 16:00:00
-	endTime3 := startTime3.Add(30 * time.Minute) // 2025-09-03 16:30:00
-	gamePlayLog3 := schema.GamePlayLogTable{
-		ID:            uuid.New(),
-		EditionID:     edition1.ID,
-		GameID:        game1.ID,
-		GameVersionID: gameVersion1.ID,
-		StartTime:     startTime3,
-		EndTime:       sql.NullTime{Time: endTime3, Valid: true},
-		CreatedAt:     time.Now(),
-		UpdatedAt:     time.Now(),
-	}
-
-	// gamePlayLog4: 17時台のログ 40分
-	startTime4 := baseTime.Add(17 * time.Hour)   // 2025-09-03 17:00:00
-	endTime4 := startTime4.Add(40 * time.Minute) // 2025-09-03 17:40:00
-	gamePlayLog4 := schema.GamePlayLogTable{
-		ID:            uuid.New(),
-		EditionID:     edition1.ID,
-		GameID:        game1.ID,
-		GameVersionID: gameVersion1.ID,
-		StartTime:     startTime4,
-		EndTime:       sql.NullTime{Time: endTime4, Valid: true},
-		CreatedAt:     time.Now(),
-		UpdatedAt:     time.Now(),
-	}
-
-	// gamePlayLog5: 18時台のまだプレイ中のログ
-	startTime5 := baseTime.Add(18 * time.Hour) // 2025-09-03 18:00:00
-	gamePlayLog5 := schema.GamePlayLogTable{
-		ID:            uuid.New(),
-		EditionID:     edition1.ID,
-		GameID:        game1.ID,
-		GameVersionID: gameVersion1.ID,
-		StartTime:     startTime5,
-		EndTime:       sql.NullTime{Time: time.Time{}, Valid: false},
-		CreatedAt:     time.Now(),
-		UpdatedAt:     time.Now(),
-	}
-
-	// gamePlayLog6: 00分を跨いで作られるログ
-	startTime6 := baseTime.Add(13*time.Hour + 50*time.Minute) // 2025-09-03 13:50:00
-	endTime6 := startTime6.Add(30 * time.Minute)              // 2025-09-03 14:20:00
-	gamePlayLog6 := schema.GamePlayLogTable{
-		ID:            uuid.New(),
-		EditionID:     edition1.ID,
-		GameID:        game1.ID,
-		GameVersionID: gameVersion1.ID,
-		StartTime:     startTime6,
-		EndTime:       sql.NullTime{Time: endTime6, Valid: true},
-		CreatedAt:     time.Now(),
-		UpdatedAt:     time.Now(),
-	}
-
-	//gameVersion2のログを1つ作成 30分
-	startTime7 := baseTime.Add(15 * time.Hour)   // 2025-09-03 15:00:00
-	endTime7 := startTime7.Add(30 * time.Minute) // 2025-09-03 15:30:00
-	gamePlayLog7 := schema.GamePlayLogTable{
-		ID:            uuid.New(),
-		EditionID:     edition1.ID,
-		GameID:        game1.ID,
-		GameVersionID: gameVersion2.ID,
-		StartTime:     startTime7,
-		EndTime:       sql.NullTime{Time: endTime7, Valid: true},
-		CreatedAt:     time.Now(),
-		UpdatedAt:     time.Now(),
-	}
-
-	require.NoError(t, db.Create(&edition1).Error)
-	require.NoError(t, db.Create(&game1).Error)
-	require.NoError(t, db.Create(&gameImage1).Error)
-	require.NoError(t, db.Create(&gameVideo1).Error)
-	require.NoError(t, db.Create(&gameVersion1).Error)
-	require.NoError(t, db.Create(&gameVersion2).Error)
-	require.NoError(t, db.Create(&gamePlayLog1).Error)
-	require.NoError(t, db.Create(&gamePlayLog2).Error)
-	require.NoError(t, db.Create(&gamePlayLog3).Error)
-	require.NoError(t, db.Create(&gamePlayLog4).Error)
-	require.NoError(t, db.Create(&gamePlayLog5).Error)
-	require.NoError(t, db.Create(&gamePlayLog6).Error)
-	require.NoError(t, db.Create(&gamePlayLog7).Error)
-
-	t.Cleanup(func() {
-		ctx := context.Background()
-		require.NoError(t, db.WithContext(ctx).Unscoped().Session(&gorm.Session{AllowGlobalUpdate: true}).Delete(&schema.GamePlayLogTable{}).Error)
-		require.NoError(t, db.WithContext(ctx).Unscoped().Session(&gorm.Session{AllowGlobalUpdate: true}).Delete(&schema.GameVersionTable2{}).Error)
-		require.NoError(t, db.WithContext(ctx).Unscoped().Session(&gorm.Session{AllowGlobalUpdate: true}).Delete(&schema.GameVideoTable2{}).Error)
-		require.NoError(t, db.WithContext(ctx).Unscoped().Session(&gorm.Session{AllowGlobalUpdate: true}).Delete(&schema.GameImageTable2{}).Error)
-		require.NoError(t, db.WithContext(ctx).Unscoped().Session(&gorm.Session{AllowGlobalUpdate: true}).Delete(&schema.GameTable2{}).Error)
-		require.NoError(t, db.WithContext(ctx).Unscoped().Session(&gorm.Session{AllowGlobalUpdate: true}).Delete(&schema.EditionTable{}).Error)
-	})
-
-	gamePlayLogRepository := NewGamePlayLogV2(testDB)
-
-	type test struct {
-		description   string
-		gameID        values.GameID
-		gameVersionID *values.GameVersionID
-		start         time.Time
-		end           time.Time
-		expectedStats *domain.GamePlayStats
-		isErr         bool
-		err           error
-	}
-
-	gameVersion1ID := values.GameVersionID(gameVersion1.ID)
-
-	testCases := []test{
-		{
-			description:   "普通の取得",
-			gameID:        values.GameID(game1.ID),
-			gameVersionID: &gameVersion1ID,
-			start:         baseTime.Add(15 * time.Hour), // 2025-10-03 15:00:00
-			end:           baseTime.Add(17 * time.Hour), // 2025-10-03 17:00:00
-			expectedStats: domain.NewGamePlayStats(
-				values.GameID(game1.ID),
-				3,              // totalPlayCount
-				60*time.Minute, // totalPlayTime
-				[]*domain.HourlyPlayStats{
-					domain.NewHourlyPlayStats(
-						baseTime.Add(15*time.Hour), // 15時台の開始時刻
-						2,                          // 15時台のプレイ回数
-						30*time.Minute,             // 15時台のプレイ時間
-					),
-					domain.NewHourlyPlayStats(
-						baseTime.Add(16*time.Hour), // 16時台の開始時刻
-						1,                          // 16時台のプレイ回数
-						30*time.Minute,             // 16時台のプレイ時間
-					),
-				},
-			),
-			isErr: false,
-		},
-		{
-			description:   "gameVersion1のプレイ中のログを含めて取得",
-			gameID:        values.GameID(game1.ID),
-			gameVersionID: &gameVersion1ID,
-			start:         baseTime.Add(16 * time.Hour),                // 2025-10-03 16:00:00
-			end:           baseTime.Add(18*time.Hour + 20*time.Minute), // 2025-10-03 18:20:00
-			expectedStats: domain.NewGamePlayStats(
-				values.GameID(game1.ID),
-				3,
-				90*time.Minute,
-				[]*domain.HourlyPlayStats{
-					domain.NewHourlyPlayStats(
-						baseTime.Add(16*time.Hour), // 16時台の開始時刻
-						1,                          // 16時台のプレイ回数
-						30*time.Minute,             // 16時台のプレイ時間
-					),
-					domain.NewHourlyPlayStats(
-						baseTime.Add(17*time.Hour), // 17時台の開始時刻
-						1,                          // 17時台のプレイ回数
-						40*time.Minute,             // 17時台のプレイ時間
-					),
-					domain.NewHourlyPlayStats(
-						baseTime.Add(18*time.Hour), // 18時台の開始時刻
-						1,                          // 18時台のプレイ回数
-						20*time.Minute,             // 18時台のプレイ時間 (プレイ中の分も含む)
-					),
-				},
-			),
-			isErr: false,
-		},
-		{
-			description:   "時間を跨ぐようなログの取得",
-			gameID:        values.GameID(game1.ID),
-			gameVersionID: &gameVersion1ID,
-			start:         baseTime.Add(14*time.Hour + 30*time.Minute), // 2025-10-03 14:30:00
-			end:           baseTime.Add(16 * time.Hour),                // 2025-10-03 16:00:00
-			expectedStats: domain.NewGamePlayStats(
-				values.GameID(game1.ID),
-				2,
-				30*time.Minute,
-				[]*domain.HourlyPlayStats{
-					domain.NewHourlyPlayStats(
-						baseTime.Add(15*time.Hour), // 15時台の開始時刻
-						2,                          // 15時台のプレイ回数
-						30*time.Minute,             // 15時台のプレイ時間
-					),
-				},
-			),
-			isErr: false,
-		},
-		{
-			description:   "endtimeがNULLでスタートが指定時間より前のログの取得",
-			gameID:        values.GameID(game1.ID),
-			gameVersionID: &gameVersion1ID,
-			start:         baseTime.Add(18*time.Hour + 30*time.Minute), // 2025-10-03 18:30:00
-			end:           baseTime.Add(18*time.Hour + 50*time.Minute), // 2025-10-03 18:50:00
-			expectedStats: domain.NewGamePlayStats(
-				values.GameID(game1.ID),
-				1,
-				20*time.Minute,
-				[]*domain.HourlyPlayStats{
-					domain.NewHourlyPlayStats(
-						baseTime.Add(18*time.Hour), // 18時台の開始時刻
-						1,                          // 18時台のプレイ回数
-						20*time.Minute,             // 18時台のプレイ時間
-					),
-				},
-			),
-			isErr: false,
-		},
-		{
-			description:   "00分を跨ぐログの取得",
-			gameID:        values.GameID(game1.ID),
-			gameVersionID: &gameVersion1ID,
-			start:         baseTime.Add(13*time.Hour + 30*time.Minute), // 2025-10-03 13:30:00
-			end:           baseTime.Add(14*time.Hour + 30*time.Minute), // 2025-10-03 14:30:00
-			expectedStats: domain.NewGamePlayStats(
-				values.GameID(game1.ID),
-				1,
-				30*time.Minute,
-				[]*domain.HourlyPlayStats{
-					domain.NewHourlyPlayStats(
-						baseTime.Add(13*time.Hour), // 13時台の開始時刻
-						1,                          // 13時台のプレイ回数
-						10*time.Minute,             // 13時台のプレイ時間
-					),
-					domain.NewHourlyPlayStats(
-						baseTime.Add(14*time.Hour), // 14時台の開始時刻
-						1,                          // 14時台のプレイ回数
-						20*time.Minute,             // 14時台のプレイ時間
-					),
-				},
-			),
-			isErr: false,
-		},
-
-		{
-			description:   "バージョンID無しで取得 (全バージョン集計)",
-			gameID:        values.GameID(game1.ID),
-			gameVersionID: nil,
-			start:         baseTime,
-			end:           baseTime.Add(18*time.Hour + 20*time.Minute),
-			expectedStats: domain.NewGamePlayStats(
-				values.GameID(game1.ID),
-				7,
-				180*time.Minute,
-				[]*domain.HourlyPlayStats{
-					domain.NewHourlyPlayStats(
-						baseTime.Add(13*time.Hour), // 13時台
-						1,
-						10*time.Minute,
-					),
-					domain.NewHourlyPlayStats(
-						baseTime.Add(14*time.Hour), // 14時台
-						1,
-						20*time.Minute,
-					),
-					domain.NewHourlyPlayStats(
-						baseTime.Add(15*time.Hour), // 15時台
-						3,
-						60*time.Minute,
-					),
-					domain.NewHourlyPlayStats(
-						baseTime.Add(16*time.Hour), // 16時台
-						1,
-						30*time.Minute,
-					),
-					domain.NewHourlyPlayStats(
-						baseTime.Add(17*time.Hour), // 17時台
-						1,
-						40*time.Minute,
-					),
-					domain.NewHourlyPlayStats(
-						baseTime.Add(18*time.Hour), // 18時台
-						1,
-						20*time.Minute,
-					),
-				},
-			),
-			isErr: false,
-		},
-		{
-			description:   "存在しないゲームIDで取得",
-			gameID:        unExistGameID,
-			gameVersionID: &gameVersion1ID,
-			start:         baseTime,
-			end:           baseTime.Add(24 * time.Hour),
-			expectedStats: domain.NewGamePlayStats(
-				unExistGameID,
-				0,
-				0,
-				[]*domain.HourlyPlayStats{},
-			),
-			isErr: false,
-		},
-	}
-
-	for _, testCase := range testCases {
-		t.Run(testCase.description, func(t *testing.T) {
-			stats, err := gamePlayLogRepository.GetGamePlayStats(ctx, testCase.gameID, testCase.gameVersionID, testCase.start, testCase.end)
-
-			if testCase.isErr {
-				if testCase.err == nil {
-					assert.Error(t, err)
-				} else {
-					assert.ErrorIs(t, err, testCase.err)
-				}
-			} else {
-				assert.NoError(t, err)
-				assert.Equal(t, testCase.expectedStats, stats)
-			}
-		})
-	}
-}
 
 func TestGetEditionPlayStats(t *testing.T) {
 	t.Parallel()
@@ -1230,17 +1196,17 @@
 		require.NoError(t, db.WithContext(ctx).Unscoped().Delete(&edition1).Error)
 	})
 
-	gamePlayLogRepository := NewGamePlayLogV2(testDB)
-
-	type test struct {
-		description   string
-		editionID     values.LauncherVersionID
-		start         time.Time
-		end           time.Time
-		expectedStats *domain.EditionPlayStats
-		isErr         bool
-		err           error
-	}
+// 	gamePlayLogRepository := NewGamePlayLogV2(testDB)
+
+// 	type test struct {
+// 		description   string
+// 		editionID     values.LauncherVersionID
+// 		start         time.Time
+// 		end           time.Time
+// 		expectedStats *domain.EditionPlayStats
+// 		isErr         bool
+// 		err           error
+// 	}
 
 	testCases := []test{
 		{
@@ -1357,9 +1323,9 @@
 		},
 	}
 
-	for _, testCase := range testCases {
-		t.Run(testCase.description, func(t *testing.T) {
-			stats, err := gamePlayLogRepository.GetEditionPlayStats(ctx, testCase.editionID, testCase.start, testCase.end)
+// 	for _, testCase := range testCases {
+// 		t.Run(testCase.description, func(t *testing.T) {
+// 			stats, err := gamePlayLogRepository.GetEditionPlayStats(ctx, testCase.editionID, testCase.start, testCase.end)
 
 			if testCase.isErr {
 				assert.Error(t, err)
@@ -1399,5 +1365,4 @@
 			}
 		})
 	}
-}
->>>>>>> 91e3bb64
+}