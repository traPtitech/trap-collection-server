package gorm2

import (
	"context"
	"errors"
	"fmt"

	"github.com/google/uuid"
	"github.com/traPtitech/trap-collection-server/src/domain"
	"github.com/traPtitech/trap-collection-server/src/domain/values"
	"github.com/traPtitech/trap-collection-server/src/repository"
	"github.com/traPtitech/trap-collection-server/src/repository/gorm2/migrate"
	"gorm.io/gorm"
)

type GameV2 struct {
	db *DB
}

func NewGameV2(db *DB) *GameV2 {
	return &GameV2{
		db: db,
	}
}

func (g *GameV2) SaveGame(ctx context.Context, game *domain.Game) error {
	db, err := g.db.getDB(ctx)
	if err != nil {
		return fmt.Errorf("failed to get db: %w", err)
	}

	gameTable := migrate.GameTable2{
		ID:          uuid.UUID(game.GetID()),
		Name:        string(game.GetName()),
		Description: string(game.GetDescription()),
		CreatedAt:   game.GetCreatedAt(),
	}

	err = db.Create(&gameTable).Error
	if err != nil {
		return fmt.Errorf("failed to save game: %w", err)
	}

	return nil
}

func (g *GameV2) UpdateGame(ctx context.Context, game *domain.Game) error {
	db, err := g.db.getDB(ctx)
	if err != nil {
		return fmt.Errorf("failed to get db: %w", err)
	}

	gameTable := migrate.GameTable2{
		Name:        string(game.GetName()),
		Description: string(game.GetDescription()),
	}

	result := db.
		Where("id = ?", uuid.UUID(game.GetID())).
		Updates(gameTable)
	err = result.Error
	if err != nil {
		return fmt.Errorf("failed to update game: %w", err)
	}

	if result.RowsAffected == 0 {
		return repository.ErrNoRecordUpdated
	}

	return nil
}

func (g *GameV2) RemoveGame(ctx context.Context, gameID values.GameID) error {
	db, err := g.db.getDB(ctx)
	if err != nil {
		return fmt.Errorf("failed to get db: %w", err)
	}

	result := db.
		Where("id = ?", uuid.UUID(gameID)).
		Delete(&migrate.GameTable2{})
	err = result.Error
	if err != nil {
		return fmt.Errorf("failed to remove game: %w", err)
	}

	if result.RowsAffected == 0 {
		return repository.ErrNoRecordDeleted
	}

	return nil
}

func (g *GameV2) GetGame(ctx context.Context, gameID values.GameID, lockType repository.LockType) (*domain.Game, error) {
	db, err := g.db.getDB(ctx)
	if err != nil {
		return nil, fmt.Errorf("failed to get db: %w", err)
	}

	db, err = g.db.setLock(db, lockType)
	if err != nil {
		return nil, fmt.Errorf("failed to set lock type: %w", err)
	}

	var game migrate.GameTable2
	err = db.
		Where("id = ?", uuid.UUID(gameID)).
		Take(&game).Error
	if errors.Is(err, gorm.ErrRecordNotFound) {
		return nil, repository.ErrRecordNotFound
	}
	if err != nil {
		return nil, fmt.Errorf("failed to get game: %w", err)
	}

	return domain.NewGame(
		values.NewGameIDFromUUID(game.ID),
		values.NewGameName(game.Name),
		values.NewGameDescription(game.Description),
		game.CreatedAt,
	), nil
}

func (g *GameV2) GetGames(ctx context.Context, limit int, offset int) ([]*domain.Game, int, error) {
	db, err := g.db.getDB(ctx)
	if err != nil {
		return nil, 0, fmt.Errorf("failed to get db: %w", err)
	}

<<<<<<< HEAD
	var games []migrate.GameTable2
	if limit == 0 && offset != 0 { //制限なし。limit=0,offset>0はserviceで止めるが、一応ここでもifを入れる。
		err = db.
			Order("created_at DESC").
			Find(&games).Error
	} else if limit > 0 {
		err = db.
			Order("created_at DESC").
			Limit(limit).
			Offset(offset).
			Find(&games).Error
	} else {
		return nil, 0, repository.ErrNegativeLimit
	}
=======
	if limit < 0 {
		return nil, 0, repository.ErrNegativeLimit
	}
	if limit == 0 && offset != 0 {
		return nil, 0, errors.New("bad limit and offset")
	}

	var games []migrate.GameTable2

	query := db.Order("created_at DESC")

	if limit > 0 {
		query = query.Limit(limit)
	}
	if limit > 0 && offset > 0 {
		query = query.Offset(offset)
	}

	err = query.
		Find(&games).Error

>>>>>>> 3af923b3
	if err != nil {
		return nil, 0, fmt.Errorf("failed to get games: %w", err)
	}

	gamesDomain := make([]*domain.Game, 0, len(games))
	for _, game := range games {
		gamesDomain = append(gamesDomain, domain.NewGame(
			values.NewGameIDFromUUID(game.ID),
			values.NewGameName(game.Name),
			values.NewGameDescription(game.Description),
			game.CreatedAt,
		))
	}

<<<<<<< HEAD
	var allGamesNumber int64
	err = db.Table("games").Count(&allGamesNumber).Error
=======
	var gamesNumber int64
	err = db.Table("games").
		Where("deleted_at IS NULL").
		Count(&gamesNumber).Error
>>>>>>> 3af923b3
	if err != nil {
		return nil, 0, fmt.Errorf("failed to get games number: %w", err)
	}

<<<<<<< HEAD
	return gamesDomain, int(allGamesNumber), nil
=======
	return gamesDomain, int(gamesNumber), nil
>>>>>>> 3af923b3
}

func (g *GameV2) GetGamesByUser(ctx context.Context, userID values.TraPMemberID, limit int, offset int) ([]*domain.Game, int, error) {
	db, err := g.db.getDB(ctx)
	if err != nil {
		return nil, 0, fmt.Errorf("failed to get db: %w", err)
	}

	if limit < 0 {
		return nil, 0, repository.ErrNegativeLimit
	}
	if limit == 0 && offset != 0 {
		return nil, 0, errors.New("bad limit and offset")
	}

	var games []migrate.GameTable2

	tx := db.Joins("JOIN game_management_roles ON game_management_roles.game_id = games.id").
		Where("game_management_roles.user_id = ?", uuid.UUID(userID)).
		Session(&gorm.Session{})

	query := tx.
		Order("created_at DESC")

	if limit > 0 {
		query = query.Limit(limit)
	}
	if limit > 0 && offset > 0 {
		query = query.Offset(offset)
	}

	err = query.
		Find(&games).Error

	if err != nil {
		return nil, 0, fmt.Errorf("failed to get games: %w", err)
	}

	gamesDomain := make([]*domain.Game, 0, len(games))
	for _, game := range games {
		gamesDomain = append(gamesDomain, domain.NewGame(
			values.NewGameIDFromUUID(game.ID),
			values.NewGameName(game.Name),
			values.NewGameDescription(game.Description),
			game.CreatedAt,
		))
	}

	var gameNumber int64

	err = tx.
		Table("games").
		Where("deleted_at IS NULL").
		Count(&gameNumber).Error
	if err != nil {
		return nil, 0, fmt.Errorf("failed to get games number: %w", err)
	}

	return gamesDomain, int(gameNumber), nil
}<|MERGE_RESOLUTION|>--- conflicted
+++ resolved
@@ -127,22 +127,6 @@
 		return nil, 0, fmt.Errorf("failed to get db: %w", err)
 	}
 
-<<<<<<< HEAD
-	var games []migrate.GameTable2
-	if limit == 0 && offset != 0 { //制限なし。limit=0,offset>0はserviceで止めるが、一応ここでもifを入れる。
-		err = db.
-			Order("created_at DESC").
-			Find(&games).Error
-	} else if limit > 0 {
-		err = db.
-			Order("created_at DESC").
-			Limit(limit).
-			Offset(offset).
-			Find(&games).Error
-	} else {
-		return nil, 0, repository.ErrNegativeLimit
-	}
-=======
 	if limit < 0 {
 		return nil, 0, repository.ErrNegativeLimit
 	}
@@ -164,7 +148,6 @@
 	err = query.
 		Find(&games).Error
 
->>>>>>> 3af923b3
 	if err != nil {
 		return nil, 0, fmt.Errorf("failed to get games: %w", err)
 	}
@@ -179,24 +162,15 @@
 		))
 	}
 
-<<<<<<< HEAD
-	var allGamesNumber int64
-	err = db.Table("games").Count(&allGamesNumber).Error
-=======
 	var gamesNumber int64
 	err = db.Table("games").
 		Where("deleted_at IS NULL").
 		Count(&gamesNumber).Error
->>>>>>> 3af923b3
 	if err != nil {
 		return nil, 0, fmt.Errorf("failed to get games number: %w", err)
 	}
 
-<<<<<<< HEAD
-	return gamesDomain, int(allGamesNumber), nil
-=======
 	return gamesDomain, int(gamesNumber), nil
->>>>>>> 3af923b3
 }
 
 func (g *GameV2) GetGamesByUser(ctx context.Context, userID values.TraPMemberID, limit int, offset int) ([]*domain.Game, int, error) {
