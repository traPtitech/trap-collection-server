--- conflicted
+++ resolved
@@ -5,10 +5,7 @@
 	"errors"
 	"fmt"
 
-<<<<<<< HEAD
-=======
 	"github.com/go-sql-driver/mysql"
->>>>>>> 2a2054dd
 	"github.com/google/uuid"
 	"github.com/traPtitech/trap-collection-server/src/domain"
 	"github.com/traPtitech/trap-collection-server/src/domain/values"
@@ -77,8 +74,6 @@
 	}
 
 	return nil
-<<<<<<< HEAD
-=======
 }
 
 func (gameGenre *GameGenre) GetGameGenresWithNames(ctx context.Context, gameGenreNames []values.GameGenreName) ([]*domain.GameGenre, error) {
@@ -174,5 +169,4 @@
 	}
 
 	return nil
->>>>>>> 2a2054dd
 }