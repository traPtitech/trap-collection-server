package gorm2

import (
	"context"
	"database/sql"
	"errors"
	"net/url"
	"testing"
	"time"

	"github.com/google/uuid"
	"github.com/stretchr/testify/assert"
	"github.com/stretchr/testify/require"
	"github.com/traPtitech/trap-collection-server/src/domain"
	"github.com/traPtitech/trap-collection-server/src/domain/values"
	"github.com/traPtitech/trap-collection-server/src/repository"
	"github.com/traPtitech/trap-collection-server/src/repository/gorm2/schema"
	"gorm.io/gorm"
	"gorm.io/gorm/logger"
)

func TestSaveEdition(t *testing.T) {
	t.Parallel()

	ctx := context.Background()

	db, err := testDB.getDB(ctx)
	if err != nil {
		t.Fatalf("failed to get db: %+v\n", err)
	}

	editionRepository := NewEdition(testDB)

	type test struct {
		description     string
<<<<<<< HEAD
		edition         *domain.Edition
		beforeEditions  []migrate.EditionTable2
=======
		edition         *domain.LauncherVersion
		beforeEditions  []schema.EditionTable
>>>>>>> b3a3c40b
		noQuestionnaire bool
		isErr           bool
		err             error
	}

	now := time.Now()
	strURLLink := "https://example.com"
	urlLink, err := url.Parse(strURLLink)
	if err != nil {
		t.Fatalf("failed to encode url: %v", err)
	}
	//questionnaireURL := values.NewLauncherVersionQuestionnaireURL(urlLink)

	editionID := values.NewEditionID()

	testCases := []test{
		{
			description: "特に問題ないのでエラーなし",
			edition: domain.NewEditionWithQuestionnaire(
				values.NewEditionID(),
				"test1",
				urlLink,
				now,
			),
		},
		{
			description: "別のバージョンが存在してもエラーなし",
			edition: domain.NewEditionWithQuestionnaire(
				values.NewEditionID(),
				"test2",
				urlLink,
				now,
			),
			beforeEditions: []schema.EditionTable{
				{
					ID:               uuid.New(),
					Name:             "test3",
					QuestionnaireURL: sql.NullString{String: urlLink.String(), Valid: true},
					CreatedAt:        now,
				},
			},
		},
		{
			description: "アンケートが無くてもエラーなし",
			edition: domain.NewEditionWithoutQuestionnaire(
				values.NewEditionID(),
				"test4",
				now,
			),
			noQuestionnaire: true,
		},
		{
			description: "同じバージョンIDが存在するのでエラー",
			edition: domain.NewEditionWithQuestionnaire(
				editionID,
				"test5",
				urlLink,
				now,
			),
			beforeEditions: []schema.EditionTable{
				{
					ID:               uuid.UUID(editionID),
					Name:             "test6",
					QuestionnaireURL: sql.NullString{String: urlLink.String(), Valid: true},
					CreatedAt:        now,
				},
			},
			isErr: true,
		},
	}

	for _, testCase := range testCases {
		t.Run(testCase.description, func(t *testing.T) {
			if testCase.beforeEditions != nil {
				err := db.
					Session(&gorm.Session{}).
					Create(testCase.beforeEditions).Error
				if err != nil {
					t.Fatalf("failed to create edition: %+v\n", err)
				}
			}
		})

		err := editionRepository.SaveEdition(ctx, testCase.edition)
		if testCase.isErr {
			if testCase.err == nil {
				assert.Error(t, err)
			} else if !errors.Is(err, testCase.err) {
				t.Errorf("error must be %v, but actual is %v", testCase.err, err)
			}
		} else {
			assert.NoError(t, err)
		}
		if err != nil {
			return
		}

		var edition schema.EditionTable
		err = db.
			Session(&gorm.Session{}).
			Where("id = ?", uuid.UUID(testCase.edition.GetID())).
			Find(&edition).Error
		if err != nil {
			t.Fatalf("failed to get game files: %+v\n", err)
		}

		assert.Equal(t, uuid.UUID(testCase.edition.GetID()), edition.ID)
		assert.Equal(t, string(testCase.edition.GetName()), edition.Name)
		if !testCase.noQuestionnaire {
			assert.Equal(t, strURLLink, edition.QuestionnaireURL.String)
		}
		assert.WithinDuration(t, testCase.edition.GetCreatedAt(), edition.CreatedAt, time.Second)
	}
}

func TestUpdateEdition(t *testing.T) {

	ctx := context.Background()

	db, err := testDB.getDB(ctx)
	if err != nil {
		t.Fatalf("failed to get db: %+v\n", err)
	}

	editionRepository := NewEdition(testDB)

	now := time.Now()
	urlLink1, err := url.Parse("https://example.com")
	if err != nil {
		t.Fatalf("failed to encode url: %v", err)
	}

	urlLink2, err := url.Parse("https://example2.com")
	if err != nil {
		t.Fatalf("failed to encode url: %v", err)
	}

	editionID1 := values.NewEditionID()
	editionID2 := values.NewEditionID()

	type test struct {
		description    string
<<<<<<< HEAD
		edition        *domain.Edition
		beforeEditions []migrate.EditionTable2
		afterEditions  []migrate.EditionTable2
=======
		edition        *domain.LauncherVersion
		beforeEditions []schema.EditionTable
		afterEditions  []schema.EditionTable
>>>>>>> b3a3c40b
		isErr          bool
		err            error
	}

	testCases := []test{
		{
			description: "特に問題ないのでエラーなし",
			edition: domain.NewEditionWithQuestionnaire(
				editionID1,
				"test2",
				urlLink2,
				now,
			),
			beforeEditions: []schema.EditionTable{
				{
					ID:   uuid.UUID(editionID1),
					Name: "test1",
					QuestionnaireURL: sql.NullString{
						String: urlLink1.String(),
						Valid:  true,
					},
					CreatedAt: now,
				},
			},
			afterEditions: []schema.EditionTable{
				{
					ID:   uuid.UUID(editionID1),
					Name: "test2",
					QuestionnaireURL: sql.NullString{
						String: urlLink2.String(),
						Valid:  true,
					},
					CreatedAt: now,
				},
			},
		},
		{
			description: "別のエディションが存在してもエラーなし",
			edition: domain.NewEditionWithQuestionnaire(
				editionID1,
				"test3",
				urlLink2,
				now,
			),
			beforeEditions: []schema.EditionTable{
				{
					ID:   uuid.UUID(editionID1),
					Name: "test1",
					QuestionnaireURL: sql.NullString{
						String: urlLink1.String(),
						Valid:  true,
					},
					CreatedAt: now,
				},
				{
					ID:   uuid.UUID(editionID2),
					Name: "test2",
					QuestionnaireURL: sql.NullString{
						String: urlLink1.String(),
						Valid:  true,
					},
					CreatedAt: now.Add(-time.Hour),
				},
			},
			afterEditions: []schema.EditionTable{
				{
					ID:   uuid.UUID(editionID1),
					Name: "test3",
					QuestionnaireURL: sql.NullString{
						String: urlLink2.String(),
						Valid:  true,
					},
					CreatedAt: now,
				},
				{
					ID:   uuid.UUID(editionID2),
					Name: "test2",
					QuestionnaireURL: sql.NullString{
						String: urlLink1.String(),
						Valid:  true,
					},
					CreatedAt: now.Add(-time.Hour),
				},
			},
		},
		{
			description: "アンケートURLが存在しなくなってもエラーなし",
			edition: domain.NewEditionWithoutQuestionnaire(
				editionID1,
				"test2",
				now,
			),
			beforeEditions: []schema.EditionTable{
				{
					ID:   uuid.UUID(editionID1),
					Name: "test1",
					QuestionnaireURL: sql.NullString{
						String: urlLink1.String(),
						Valid:  true,
					},
					CreatedAt: now,
				},
			},
			afterEditions: []schema.EditionTable{
				{
					ID:   uuid.UUID(editionID1),
					Name: "test2",
					QuestionnaireURL: sql.NullString{
						Valid: false,
					},
					CreatedAt: now,
				},
			},
		},
		{
			description: "アンケートURLが存在するようになってもエラーなし",
			edition: domain.NewEditionWithQuestionnaire(
				editionID1,
				"test2",
				urlLink1,
				now,
			),
			beforeEditions: []schema.EditionTable{
				{
					ID:   uuid.UUID(editionID1),
					Name: "test1",
					QuestionnaireURL: sql.NullString{
						Valid: false,
					},
					CreatedAt: now,
				},
			},
			afterEditions: []schema.EditionTable{
				{
					ID:   uuid.UUID(editionID1),
					Name: "test2",
					QuestionnaireURL: sql.NullString{
						String: urlLink1.String(),
						Valid:  true,
					},
					CreatedAt: now,
				},
			},
		},
		{
			description: "アンケートURLが変わってもエラーなし",
			edition: domain.NewEditionWithQuestionnaire(
				editionID1,
				"test2",
				urlLink2,
				now,
			),
			beforeEditions: []schema.EditionTable{
				{
					ID:   uuid.UUID(editionID1),
					Name: "test1",
					QuestionnaireURL: sql.NullString{
						String: urlLink1.String(),
						Valid:  true,
					},
					CreatedAt: now,
				},
			},
			afterEditions: []schema.EditionTable{
				{
					ID:   uuid.UUID(editionID1),
					Name: "test2",
					QuestionnaireURL: sql.NullString{
						String: urlLink2.String(),
						Valid:  true,
					},
					CreatedAt: now,
				},
			},
		},
		{
			description: "エディションが無いのでErrNoRecordUpdated",
			edition: domain.NewEditionWithQuestionnaire(
				editionID1,
				"test2",
				urlLink1,
				now,
			),
			beforeEditions: []schema.EditionTable{},
			afterEditions:  []schema.EditionTable{},
			isErr:          true,
			err:            repository.ErrNoRecordUpdated,
		},
	}

	for _, testCase := range testCases {
		t.Run(testCase.description, func(t *testing.T) {
			defer func() {
				err := db.
					Unscoped().
					Session(&gorm.Session{
						AllowGlobalUpdate: true,
					}).
					Delete(&schema.EditionTable{}).Error
				if err != nil {
					t.Fatalf("failed to delete edition: %+v\n", err)
				}
			}()

			if len(testCase.beforeEditions) != 0 {
				err := db.
					Session(&gorm.Session{
						Logger: logger.Default.LogMode(logger.Info),
					}).
					Create(&testCase.beforeEditions).Error
				if err != nil {
					t.Fatalf("failed to create edition: %+v\n", err)
				}
			}

			err := editionRepository.UpdateEdition(ctx, testCase.edition)

			if testCase.isErr {
				if testCase.err == nil {
					assert.Error(t, err)
				} else if !errors.Is(err, testCase.err) {
					t.Errorf("error must be %v, but actual is %v", testCase.err, err)
				}
			} else {
				assert.NoError(t, err)
			}
			if err != nil {
				return
			}

			var editions []schema.EditionTable
			err = db.
				Session(&gorm.Session{}).
				Order("created_at desc").
				Find(&editions).Error
			if err != nil {
				t.Fatalf("failed to get editions: %+v", err)
			}

			assert.Len(t, editions, len(testCase.afterEditions))
			for i, edition := range editions {
				assert.Equal(t, testCase.afterEditions[i].ID, edition.ID)
				assert.Equal(t, testCase.afterEditions[i].Name, edition.Name)
				assert.Equal(t, testCase.afterEditions[i].QuestionnaireURL.String, edition.QuestionnaireURL.String)
				assert.WithinDuration(t, testCase.afterEditions[i].CreatedAt, edition.CreatedAt, time.Second)
			}
		})
	}

}

func TestDeleteEdition(t *testing.T) {
	ctx := context.Background()

	db, err := testDB.getDB(ctx)
	if err != nil {
		t.Fatalf("failed to get db: %+v\n", err)
	}

	editionRepository := NewEdition(testDB)

	now := time.Now()
	urlLink1, err := url.Parse("https://example.com")
	if err != nil {
		t.Fatalf("failed to encode url: %v", err)
	}

	urlLink2, err := url.Parse("https://example2.com")
	if err != nil {
		t.Fatalf("failed to encode url: %v", err)
	}

	editionID1 := values.NewEditionID()
	editionID2 := values.NewEditionID()

	type test struct {
		description    string
<<<<<<< HEAD
		editionID      values.EditionID
		beforeEditions []migrate.EditionTable2
		afterEditions  []migrate.EditionTable2
=======
		editionID      values.LauncherVersionID
		beforeEditions []schema.EditionTable
		afterEditions  []schema.EditionTable
>>>>>>> b3a3c40b
		isErr          bool
		err            error
	}

	testCases := []test{
		{
			description: "特に問題ないのでエラー無し",
			editionID:   editionID1,
			beforeEditions: []schema.EditionTable{
				{
					ID:               uuid.UUID(editionID1),
					Name:             "test1",
					QuestionnaireURL: sql.NullString{String: urlLink1.String()},
					CreatedAt:        now.Add(-time.Hour),
				},
			},
			afterEditions: []schema.EditionTable{},
		},
		{
			description: "他のゲームがあっても問題なし",
			editionID:   editionID1,
			beforeEditions: []schema.EditionTable{
				{
					ID:               uuid.UUID(editionID1),
					Name:             "test1",
					QuestionnaireURL: sql.NullString{String: urlLink1.String()},
					CreatedAt:        now.Add(-time.Hour),
				},
				{
					ID:               uuid.UUID(editionID2),
					Name:             "test2",
					QuestionnaireURL: sql.NullString{String: urlLink2.String(), Valid: true},
					CreatedAt:        now.Add(-time.Hour * 2),
				},
			},
			afterEditions: []schema.EditionTable{
				{
					ID:               uuid.UUID(editionID2),
					Name:             "test2",
					QuestionnaireURL: sql.NullString{String: urlLink2.String(), Valid: true},
					CreatedAt:        now.Add(-time.Hour * 2),
				},
			},
		},
		{
			description: "エディションが存在しないのでErrNoRecordDeleted",
			editionID:   editionID1,
			beforeEditions: []schema.EditionTable{
				{
					ID:               uuid.UUID(editionID2),
					Name:             "test1",
					QuestionnaireURL: sql.NullString{String: urlLink1.String()},
					CreatedAt:        now.Add(-time.Hour),
				},
			},
			isErr: true,
			err:   repository.ErrNoRecordDeleted,
		},
	}

	for _, testCase := range testCases {
		t.Run(testCase.description, func(t *testing.T) {
			defer func() {
				err := db.
					Unscoped().
					Session(&gorm.Session{
						AllowGlobalUpdate: true,
					}).
					Delete(&schema.EditionTable{}).Error
				if err != nil {
					t.Fatalf("failed to delete edition: %+v\n", err)
				}
			}()

			if len(testCase.beforeEditions) != 0 {
				err := db.
					Session(&gorm.Session{
						Logger: logger.Default.LogMode(logger.Info),
					}).
					Create(&testCase.beforeEditions).Error
				if err != nil {
					t.Fatalf("failed to create edition: %+v\n", err)
				}
			}

			err := editionRepository.DeleteEdition(ctx, testCase.editionID)

			if testCase.isErr {
				if testCase.err == nil {
					assert.Error(t, err)
				} else if !errors.Is(err, testCase.err) {
					t.Errorf("error must be %v, but actual is %v", testCase.err, err)
				}
			} else {
				assert.NoError(t, err)
			}
			if err != nil {
				return
			}

			var editions []schema.EditionTable
			err = db.
				Session(&gorm.Session{}).
				Order("created_at desc").
				Find(&editions).Error
			if err != nil {
				t.Fatalf("failed to get editions: %+v", err)
			}

			assert.Len(t, editions, len(testCase.afterEditions))
			for i, edition := range editions {
				assert.Equal(t, testCase.afterEditions[i].ID, edition.ID)
				assert.Equal(t, testCase.afterEditions[i].Name, edition.Name)
				assert.Equal(t, testCase.afterEditions[i].QuestionnaireURL.String, edition.QuestionnaireURL.String)
				assert.WithinDuration(t, testCase.afterEditions[i].CreatedAt, edition.CreatedAt, time.Second)
			}
		})
	}
}

func TestUpdateEditionGameVersions(t *testing.T) {
	ctx := t.Context()

	db, err := testDB.getDB(ctx)
	require.NoError(t, err)

	editionID1 := values.NewEditionID()
	editionID2 := values.NewEditionID()

	gameVersionID1 := values.NewGameVersionID()
	gameVersionID2 := values.NewGameVersionID()

	gameID1 := values.NewGameID()

	gameImageID1 := values.NewGameImageID()
	gameVideoID1 := values.NewGameVideoID()

	// テスト用のゲーム、画像、動画、ゲームバージョンを定義
	testGame := schema.GameTable2{
		ID:                     uuid.UUID(gameID1),
		Name:                   "test game",
		Description:            "test description",
		CreatedAt:              time.Now(),
		VisibilityTypeID:       1,
		LatestVersionUpdatedAt: time.Now(),
	}
	testGameImage := schema.GameImageTable2{
		ID:          uuid.UUID(gameImageID1),
		GameID:      uuid.UUID(gameID1),
		ImageTypeID: 1,
		CreatedAt:   time.Now(),
	}
	testGameVideo := schema.GameVideoTable2{
		ID:          uuid.UUID(gameVideoID1),
		GameID:      uuid.UUID(gameID1),
		VideoTypeID: 1,
		CreatedAt:   time.Now(),
	}
	testGameVersion1 := schema.GameVersionTable2{
		ID:          uuid.UUID(gameVersionID1),
		Name:        "v1.0.0",
		GameID:      uuid.UUID(gameID1),
		CreatedAt:   time.Now(),
		GameImageID: uuid.UUID(gameImageID1),
		GameVideoID: uuid.UUID(gameVideoID1),
		Description: "test description",
	}
	testGameVersion2 := schema.GameVersionTable2{
		ID:          uuid.UUID(gameVersionID2),
		Name:        "v2.0.0",
		GameID:      uuid.UUID(gameID1),
		CreatedAt:   time.Now(),
		GameImageID: uuid.UUID(gameImageID1),
		GameVideoID: uuid.UUID(gameVideoID1),
		Description: "test description",
	}

	// テスト全体の開始前にデータを作成し、終了後に削除
	err = db.Create(&testGame).Error
	require.NoError(t, err)
	err = db.Create(&testGameImage).Error
	require.NoError(t, err)
	err = db.Create(&testGameVideo).Error
	require.NoError(t, err)
	err = db.Create(&testGameVersion1).Error
	require.NoError(t, err)
	err = db.Create(&testGameVersion2).Error
	require.NoError(t, err)

	t.Cleanup(func() {
		cleanupCtx := context.Background() //この時点でtは終了しているので新しいコンテキストを作成

		err := db.WithContext(cleanupCtx).Unscoped().Session(&gorm.Session{AllowGlobalUpdate: true}).Delete(&schema.GameVersionTable2{}).Error
		require.NoError(t, err)
		err = db.WithContext(cleanupCtx).Unscoped().Session(&gorm.Session{AllowGlobalUpdate: true}).Delete(&schema.GameImageTable2{}).Error
		require.NoError(t, err)
		err = db.WithContext(cleanupCtx).Unscoped().Session(&gorm.Session{AllowGlobalUpdate: true}).Delete(&schema.GameVideoTable2{}).Error
		require.NoError(t, err)
		err = db.WithContext(cleanupCtx).Unscoped().Session(&gorm.Session{AllowGlobalUpdate: true}).Delete(&schema.GameTable2{}).Error
		require.NoError(t, err)
	})

	//テスト用の構造体
	type test struct {
		description    string
		editionID      values.EditionID
		gameVersionIDs []values.GameVersionID
		beforeEditions []schema.EditionTable
		afterEditions  []schema.EditionTable
		isErr          bool
		err            error
	}
	//リポジトリの作成
	editionRepository := NewEdition(testDB)

	//テストケースの書き出し　ゲームの作成もしていないとeditionが作成できないので注意
	testCases := []test{
		{
			description: "特に問題ないのでエラー無し",
			editionID:   editionID1,
			gameVersionIDs: []values.GameVersionID{
				gameVersionID1,
				gameVersionID2,
			},
			beforeEditions: []schema.EditionTable{
				{
					ID:           uuid.UUID(editionID1),
					Name:         "test1",
					CreatedAt:    time.Now(),
					GameVersions: []schema.GameVersionTable2{testGameVersion1},
				},
			},
			afterEditions: []schema.EditionTable{
				{
					ID:           uuid.UUID(editionID1),
					Name:         "test1",
					CreatedAt:    time.Now(),
					GameVersions: []schema.GameVersionTable2{testGameVersion1, testGameVersion2},
				},
			},
		},
		{
			description:    "空配列で全ての関連をクリア",
			editionID:      editionID1,
			gameVersionIDs: []values.GameVersionID{},
			beforeEditions: []schema.EditionTable{
				{
					ID:           uuid.UUID(editionID1),
					Name:         "test1",
					CreatedAt:    time.Now(),
					GameVersions: []schema.GameVersionTable2{testGameVersion1},
				},
			},
			afterEditions: []schema.EditionTable{
				{
					ID:           uuid.UUID(editionID1),
					Name:         "test1",
					CreatedAt:    time.Now(),
					GameVersions: []schema.GameVersionTable2{},
				},
			},
		},
		{
			description:    "存在しないエディションIDでエラー",
			editionID:      values.NewEditionID(),
			gameVersionIDs: []values.GameVersionID{gameVersionID1},
			beforeEditions: []schema.EditionTable{
				{
					ID:           uuid.UUID(editionID1),
					Name:         "dummy edition",
					CreatedAt:    time.Now(),
					GameVersions: []schema.GameVersionTable2{testGameVersion1},
				},
			},
			afterEditions: []schema.EditionTable{
				{
					ID:           uuid.UUID(editionID1),
					Name:         "test1",
					CreatedAt:    time.Now(),
					GameVersions: []schema.GameVersionTable2{testGameVersion1},
				},
			},
			isErr: true,
			err:   nil,
		},
		{
			description: "editionが複数あっても問題なし", //edition1 2のうち、edition1だけ更新されることを確認
			editionID:   editionID1,
			gameVersionIDs: []values.GameVersionID{
				gameVersionID1,
				gameVersionID2,
			},
			beforeEditions: []schema.EditionTable{
				{
					ID:           uuid.UUID(editionID1),
					Name:         "test1",
					CreatedAt:    time.Now(),
					GameVersions: []schema.GameVersionTable2{testGameVersion1},
				},
				{
					ID:           uuid.UUID(editionID2),
					Name:         "test2",
					CreatedAt:    time.Now(),
					GameVersions: []schema.GameVersionTable2{testGameVersion1},
				},
			},
			afterEditions: []schema.EditionTable{
				{
					ID:           uuid.UUID(editionID1),
					Name:         "test1",
					CreatedAt:    time.Now(),
					GameVersions: []schema.GameVersionTable2{testGameVersion1, testGameVersion2},
				},
				{
					ID:           uuid.UUID(editionID2),
					Name:         "test2",
					CreatedAt:    time.Now(),
					GameVersions: []schema.GameVersionTable2{testGameVersion1},
				},
			},
		},
	}

	// テストケースの実行
	for _, testCase := range testCases {
		t.Run(testCase.description, func(t *testing.T) {
			// テストケースの削除
			t.Cleanup(func() {
				//テストで作成したEditionを取得
				var editions []schema.EditionTable
				err := db.Find(&editions).Error
				require.NoError(t, err)
				//各EditionのGameVersionsとの関連を解除
				for _, edition := range editions {
					err = db.Model(&edition).Association("GameVersions").Clear()
					require.NoError(t, err)
				}
				//親テーブルのデータを削除
				err = db.Unscoped().Session(&gorm.Session{AllowGlobalUpdate: true}).Delete(&schema.EditionTable{}).Error
				require.NoError(t, err)
			})

			if len(testCase.beforeEditions) != 0 {
				err = db.
					Session(&gorm.Session{}).
					Create(&testCase.beforeEditions).Error
				require.NoError(t, err)
			}

			//テスト関数の実行
			err := editionRepository.UpdateEditionGameVersions(ctx, testCase.editionID, testCase.gameVersionIDs)

			//エラー処理
			if testCase.isErr {
				if testCase.err == nil {
					assert.Error(t, err)
				} else if !errors.Is(err, testCase.err) {
					t.Errorf("error must be %v, but actual is %v", testCase.err, err)
				}
			} else {
				assert.NoError(t, err)
			}
			if err != nil {
				return
			}

			//editionは複数あるケースを想定して、配列で定義
			var editions []schema.EditionTable
			err = db.Preload("GameVersions").Find(&editions).Error
			require.NoError(t, err)

			// afterEditionsをマップに
			expectedMap := map[uuid.UUID][]uuid.UUID{}
			for _, e := range testCase.afterEditions {
				ids := make([]uuid.UUID, len(e.GameVersions))
				for i, gv := range e.GameVersions {
					ids[i] = gv.ID
				}
				expectedMap[e.ID] = ids
			}

			for _, edition := range editions {
				expectedIDs, ok := expectedMap[edition.ID]
				assert.True(t, ok, "unexpected edition ID: %s", edition.ID)
				actualIDs := make([]uuid.UUID, len(edition.GameVersions))
				for i, gv := range edition.GameVersions {
					actualIDs[i] = gv.ID
				}
				assert.ElementsMatch(t, expectedIDs, actualIDs)
			}
		})
	}
}<|MERGE_RESOLUTION|>--- conflicted
+++ resolved
@@ -33,13 +33,8 @@
 
 	type test struct {
 		description     string
-<<<<<<< HEAD
 		edition         *domain.Edition
-		beforeEditions  []migrate.EditionTable2
-=======
-		edition         *domain.LauncherVersion
 		beforeEditions  []schema.EditionTable
->>>>>>> b3a3c40b
 		noQuestionnaire bool
 		isErr           bool
 		err             error
@@ -182,15 +177,9 @@
 
 	type test struct {
 		description    string
-<<<<<<< HEAD
 		edition        *domain.Edition
-		beforeEditions []migrate.EditionTable2
-		afterEditions  []migrate.EditionTable2
-=======
-		edition        *domain.LauncherVersion
 		beforeEditions []schema.EditionTable
 		afterEditions  []schema.EditionTable
->>>>>>> b3a3c40b
 		isErr          bool
 		err            error
 	}
@@ -468,15 +457,9 @@
 
 	type test struct {
 		description    string
-<<<<<<< HEAD
 		editionID      values.EditionID
-		beforeEditions []migrate.EditionTable2
-		afterEditions  []migrate.EditionTable2
-=======
-		editionID      values.LauncherVersionID
 		beforeEditions []schema.EditionTable
 		afterEditions  []schema.EditionTable
->>>>>>> b3a3c40b
 		isErr          bool
 		err            error
 	}
