package v2

import (
	"encoding/json"
	"fmt"
	"net/http"
	"testing"
	"time"

	"github.com/google/uuid"
	"github.com/labstack/echo/v4"
	"github.com/stretchr/testify/assert"
	"github.com/traPtitech/trap-collection-server/src/domain"
	"github.com/traPtitech/trap-collection-server/src/domain/values"
	"github.com/traPtitech/trap-collection-server/src/handler/v2/openapi"
	"github.com/traPtitech/trap-collection-server/src/service"
	"github.com/traPtitech/trap-collection-server/src/service/mock"
	"go.uber.org/mock/gomock"
)

func TestPostGamePlayLogStart(t *testing.T) {
	t.Parallel()

	ctrl := gomock.NewController(t)

	editionID := values.NewLauncherVersionID()
	gameID := values.NewGameID()
	gameVersionID := values.NewGameVersionID()
	gameStartTime := time.Now()
	reqBody := openapi.PostGamePlayLogStartRequest{
		GameVersionID: openapi.GameVersionID(gameVersionID),
		EditionID:     openapi.EditionID(editionID),
		GameID:        openapi.GameID(gameID),
		StartTime:     gameStartTime,
	}

	playLogID := values.NewGamePlayLogID()

	testCases := map[string]struct {
		editionID            values.LauncherVersionID
		gameID               values.GameID
		invalidReqBody       bool
		reqBody              openapi.PostGamePlayLogStartRequest
		executeCreatePlayLog bool
		playLog              *domain.GamePlayLog
		CreatePlayLogErr     error
		isError              bool
		statusCode           int
		resBody              openapi.PostGamePlayLogStartResponse
	}{
		"request bodyが不正なのでエラー": {
			editionID:      editionID,
			gameID:         gameID,
			invalidReqBody: true,
			isError:        true,
			statusCode:     http.StatusBadRequest,
		},
		"CreatePlayLogがErrInvalidEditionなので404": {
			editionID:            editionID,
			gameID:               gameID,
			reqBody:              reqBody,
			executeCreatePlayLog: true,
			CreatePlayLogErr:     service.ErrInvalidEdition,
			isError:              true,
			statusCode:           http.StatusNotFound,
		},
		"CreatePlayLogがErrInvalidGameなので404": {
			editionID:            editionID,
			gameID:               gameID,
			reqBody:              reqBody,
			executeCreatePlayLog: true,
			CreatePlayLogErr:     service.ErrInvalidGame,
			isError:              true,
			statusCode:           http.StatusNotFound,
		},
		"CreatePlayLogがErrInvalidGameVersionなので404": {
			editionID:            editionID,
			gameID:               gameID,
			reqBody:              reqBody,
			executeCreatePlayLog: true,
			CreatePlayLogErr:     service.ErrInvalidGameVersion,
			isError:              true,
			statusCode:           http.StatusNotFound,
		},
		"CreatePlayLogがその他のエラーなので500": {
			editionID:            editionID,
			gameID:               gameID,
			reqBody:              reqBody,
			executeCreatePlayLog: true,
			CreatePlayLogErr:     assert.AnError,
			isError:              true,
			statusCode:           http.StatusInternalServerError,
		},
		"CreatePlayLogが成功するので201": {
			editionID:            editionID,
			gameID:               gameID,
			reqBody:              reqBody,
			executeCreatePlayLog: true,
			playLog:              domain.NewGamePlayLog(playLogID, editionID, gameID, gameVersionID, gameStartTime, nil, time.Now(), time.Now()),
			statusCode:           http.StatusCreated,
			resBody: openapi.PostGamePlayLogStartResponse{
				PlayLogID: openapi.GamePlayLogID(playLogID),
			},
		},
	}

	for name, testCase := range testCases {
		t.Run(name, func(t *testing.T) {
			t.Parallel()

			serviceMock := mock.NewMockGamePlayLogV2(ctrl)
			h := NewGamePlayLog(serviceMock)

			gameVersionID := values.NewGameVersionIDFromUUID(testCase.reqBody.GameVersionID)

			if testCase.executeCreatePlayLog {
				serviceMock.
					EXPECT().
					CreatePlayLog(
						gomock.Any(),
						testCase.editionID,
						testCase.gameID,
						gameVersionID,
						gomock.Cond(func(startTime time.Time) bool { return startTime.Sub(testCase.reqBody.StartTime).Abs() < time.Second }), // JSONのエンコードとデコードで精度がずれるため
					).
					Return(testCase.playLog, testCase.CreatePlayLogErr)
			}

			var body bodyOpt
			if testCase.invalidReqBody {
				body = withStringBody(t, "invalid")
			} else {
				body = withJSONBody(t, testCase.reqBody)
			}

			url := fmt.Sprintf("/editions/%s/games/%s/plays/start",
				uuid.UUID(testCase.editionID).String(), uuid.UUID(testCase.gameID).String())
			c, _, rec := setupTestRequest(t, http.MethodPost, url, body)

			err := h.PostGamePlayLogStart(c, openapi.EditionIDInPath(testCase.editionID), openapi.GameIDInPath(testCase.gameID))

			if testCase.isError {
				var httpError *echo.HTTPError
				assert.ErrorAs(t, err, &httpError)
				assert.Equal(t, testCase.statusCode, httpError.Code)
				return
			}

			assert.NoError(t, err)
			assert.Equal(t, testCase.statusCode, rec.Code)

			var resBody openapi.PostGamePlayLogStartResponse
			assert.NoError(t, json.NewDecoder(rec.Body).Decode(&resBody))
			assert.Equal(t, testCase.resBody.PlayLogID, resBody.PlayLogID)
		})
	}

}

func TestPatchGamePlayLogEnd(t *testing.T) {
	t.Parallel()

	ctrl := gomock.NewController(t)

	editionID := values.NewLauncherVersionID()
	gameID := values.NewGameID()
	playLogID := values.NewGamePlayLogID()
	endTime := time.Now()
	reqBody := openapi.PatchGamePlayLogEndRequest{
		EndTime: endTime,
	}

	testCases := map[string]struct {
		editionID                   values.LauncherVersionID
		gameID                      values.GameID
		playLogID                   values.GamePlayLogID
		invalidReqBody              bool
		reqBody                     openapi.PatchGamePlayLogEndRequest
		executeUpdatePlayLogEndTime bool
		UpdatePlayLogEndTimeErr     error
		isError                     bool
		statusCode                  int
	}{
		"request bodyが不正なのでエラー": {
			editionID:      editionID,
			gameID:         gameID,
			playLogID:      playLogID,
			invalidReqBody: true,
			isError:        true,
			statusCode:     http.StatusBadRequest,
		},
		"UpdatePlayLogEndTimeがErrInvalidPlayLogIDなので404": {
			editionID:                   editionID,
			gameID:                      gameID,
			playLogID:                   playLogID,
			reqBody:                     reqBody,
			executeUpdatePlayLogEndTime: true,
			UpdatePlayLogEndTimeErr:     service.ErrInvalidPlayLogID,
			isError:                     true,
			statusCode:                  http.StatusNotFound,
		},
		"UpdatePlayLogEndTimeがErrInvalidEndTimeなので400": {
			editionID:                   editionID,
			gameID:                      gameID,
			playLogID:                   playLogID,
			reqBody:                     reqBody,
			executeUpdatePlayLogEndTime: true,
			UpdatePlayLogEndTimeErr:     service.ErrInvalidEndTime,
			isError:                     true,
			statusCode:                  http.StatusBadRequest,
		},
		"UpdatePlayLogEndTimeがその他のエラーなので500": {
			editionID:                   editionID,
			gameID:                      gameID,
			playLogID:                   playLogID,
			reqBody:                     reqBody,
			executeUpdatePlayLogEndTime: true,
			UpdatePlayLogEndTimeErr:     assert.AnError,
			isError:                     true,
			statusCode:                  http.StatusInternalServerError,
		},
		"UpdatePlayLogEndTimeがErrInvalidPlayLogEditionGamePairなので400": {
			editionID:                   editionID,
			gameID:                      gameID,
			playLogID:                   playLogID,
			reqBody:                     reqBody,
			executeUpdatePlayLogEndTime: true,
			UpdatePlayLogEndTimeErr:     service.ErrInvalidPlayLogEditionGamePair,
			isError:                     true,
			statusCode:                  http.StatusBadRequest,
		},
		"UpdatePlayLogEndTimeが成功するので200": {
			editionID:                   editionID,
			gameID:                      gameID,
			playLogID:                   playLogID,
			reqBody:                     reqBody,
			executeUpdatePlayLogEndTime: true,
			statusCode:                  http.StatusOK,
		},
	}

	for name, testCase := range testCases {
		t.Run(name, func(t *testing.T) {
			t.Parallel()

			serviceMock := mock.NewMockGamePlayLogV2(ctrl)
			h := NewGamePlayLog(serviceMock)

			if testCase.executeUpdatePlayLogEndTime {
				serviceMock.
					EXPECT().
					UpdatePlayLogEndTime(
						gomock.Any(),
						testCase.editionID,
						testCase.gameID,
						testCase.playLogID,
						gomock.Cond(func(endTime time.Time) bool { return endTime.Sub(testCase.reqBody.EndTime).Abs() < time.Second }),
					).
					Return(testCase.UpdatePlayLogEndTimeErr)
			}

			var body bodyOpt
			if testCase.invalidReqBody {
				body = withStringBody(t, "invalid")
			} else {
				body = withJSONBody(t, testCase.reqBody)
			}

			url := fmt.Sprintf("/editions/%s/games/%s/plays/%s/end",
				uuid.UUID(testCase.editionID).String(), uuid.UUID(testCase.gameID).String(), uuid.UUID(testCase.playLogID).String())
			c, _, rec := setupTestRequest(t, http.MethodPatch, url, body)

			err := h.PatchGamePlayLogEnd(c, openapi.EditionIDInPath(testCase.editionID), openapi.GameIDInPath(testCase.gameID), openapi.PlayLogIDInPath(testCase.playLogID))

			if testCase.isError {
				var httpError *echo.HTTPError
				assert.ErrorAs(t, err, &httpError)
				assert.Equal(t, testCase.statusCode, httpError.Code)
				return
			}

			assert.NoError(t, err)
			assert.Equal(t, testCase.statusCode, rec.Code)
		})
	}
}

<<<<<<< HEAD
func TestGetGamePlayStats(t *testing.T) {
	t.Parallel()
	ctrl := gomock.NewController(t)

	gameID := values.NewGameID()
	gameVersionID := values.NewGameVersionID()
	now := time.Now()

	mockStats := domain.NewGamePlayStats(
		gameID,
		10,
		300*time.Second,
		[]*domain.HourlyPlayStats{
			domain.NewHourlyPlayStats(now.Truncate(time.Hour), 5, 120*time.Second),
		},
	)

	expectedResponse := openapi.GamePlayStats{
		GameID:           uuid.UUID(gameID),
		TotalPlayCount:   10,
		TotalPlaySeconds: 300,
		HourlyStats: []openapi.HourlyPlayStats{
			{
				StartTime: now.Truncate(time.Hour),
				PlayCount: 5,
				PlayTime:  120,
			},
		},
	}
	expectedBody, err := json.Marshal(expectedResponse)
	if err != nil {
		t.Fatalf("failed to marshal expected response: %v", err)
	}

	type args struct {
		gameID        string
		gameVersionID string
		start         string
		end           string
	}

	testCases := map[string]struct {
		args                    args
		executeGetGamePlayStats bool
		getGamePlayStatsResult  *domain.GamePlayStats
		getGamePlayStatsErr     error
		isError                 bool
		statusCode              int
		resBody                 string
	}{
		"正常系:200": {
			args: args{
				gameID:        uuid.UUID(gameID).String(),
				gameVersionID: uuid.UUID(gameVersionID).String(),
				start:         now.Add(-time.Hour).Format(time.RFC3339),
				end:           now.Format(time.RFC3339),
			},
			executeGetGamePlayStats: true,
			getGamePlayStatsResult:  mockStats,
			getGamePlayStatsErr:     nil,
			isError:                 false,
			statusCode:              http.StatusOK,
			resBody:                 string(expectedBody),
		},
		"正常系: game_version_idなし 200": {
			args: args{
				gameID: uuid.UUID(gameID).String(),
				start:  now.Add(-time.Hour).Format(time.RFC3339),
			},
			executeGetGamePlayStats: true,
			getGamePlayStatsResult:  mockStats,
			getGamePlayStatsErr:     nil,
			isError:                 false,
			statusCode:              http.StatusOK,
			resBody:                 string(expectedBody),
		},
		"異常系: serviceでエラー500": {
			args: args{
				gameID:        uuid.UUID(gameID).String(),
				gameVersionID: uuid.UUID(gameVersionID).String(),
				start:         now.Add(-time.Hour).Format(time.RFC3339),
			},
			executeGetGamePlayStats: true,
			getGamePlayStatsResult:  nil,
			getGamePlayStatsErr:     assert.AnError,
			isError:                 true,
			statusCode:              http.StatusInternalServerError,
		},
		"異常系: 不正なgameIDで400": {
			args: args{
				gameID: "invalid-uuid",
			},
			executeGetGamePlayStats: false, // serviceは呼ばれない
			isError:                 true,
			statusCode:              http.StatusBadRequest,
		},
		"異常系: startなしで400": {
			args: args{
				gameID:        uuid.UUID(gameID).String(),
				gameVersionID: uuid.UUID(gameVersionID).String(),
			},
			executeGetGamePlayStats: false,
			isError:                 true,
			statusCode:              http.StatusBadRequest,
		},
		"異常系: 不正なgame_version_idで400": {
			args: args{
				gameID:        uuid.UUID(gameID).String(),
				gameVersionID: "invalid-uuid",
				start:         now.Add(-time.Hour).Format(time.RFC3339),
			},
			executeGetGamePlayStats: false,
			isError:                 true,
			statusCode:              http.StatusBadRequest,
		},
		"異常系: 不正なstartで400": {
			args: args{
				gameID:        uuid.UUID(gameID).String(),
				gameVersionID: uuid.UUID(gameVersionID).String(),
				start:         "invalid-time",
			},
			executeGetGamePlayStats: false,
			isError:                 true,
			statusCode:              http.StatusBadRequest,
		},
		"異常系: 不正なendで400": {
			args: args{
				gameID:        uuid.UUID(gameID).String(),
				gameVersionID: uuid.UUID(gameVersionID).String(),
				start:         now.Add(-time.Hour).Format(time.RFC3339),
				end:           "invalid-time",
			},
			executeGetGamePlayStats: false,
			isError:                 true,
			statusCode:              http.StatusBadRequest,
		},
	}

	for name, tt := range testCases {
=======
func TestGetEditionPlayStats(t *testing.T) {
	t.Parallel()

	ctrl := gomock.NewController(t)

	editionID := values.NewLauncherVersionID()
	editionName := "Test Edition"
	gameID1 := values.NewGameID()
	gameID2 := values.NewGameID()

	now := time.Now()
	defaultStart := now.Add(-24 * time.Hour)
	customStart := now.Add(-48 * time.Hour)
	customEnd := now.Add(-24 * time.Hour)

	gameStats := []*domain.GamePlayStatsInEdition{
		domain.NewGamePlayStatsInEdition(gameID1, 10, 3600*time.Second),
		domain.NewGamePlayStatsInEdition(gameID2, 5, 1800*time.Second),
	}
	hourlyStats := []*domain.HourlyPlayStats{
		domain.NewHourlyPlayStats(customStart, 3, 900*time.Second),
		domain.NewHourlyPlayStats(customStart.Add(time.Hour), 5, 1500*time.Second),
		domain.NewHourlyPlayStats(customStart.Add(2*time.Hour), 7, 2000*time.Second),
	}

	editionStats := domain.NewEditionPlayStats(
		editionID,
		values.NewLauncherVersionName(editionName),
		15,
		5400*time.Second,
		gameStats,
		hourlyStats,
	)

	expectedGameStats := []openapi.GamePlayStatsInEdition{
		{
			GameID:    openapi.GameID(gameID1),
			PlayCount: 10,
			PlayTime:  3600,
		},
		{
			GameID:    openapi.GameID(gameID2),
			PlayCount: 5,
			PlayTime:  1800,
		},
	}

	expectedHourlyStats := []openapi.HourlyPlayStats{
		{
			StartTime: customStart,
			PlayCount: 3,
			PlayTime:  900,
		},
		{
			StartTime: customStart.Add(time.Hour),
			PlayCount: 5,
			PlayTime:  1500,
		},
		{
			StartTime: customStart.Add(2 * time.Hour),
			PlayCount: 7,
			PlayTime:  2000,
		},
	}

	expectedEditionPlayStats := openapi.EditionPlayStats{
		EditionID:        openapi.EditionID(editionID),
		EditionName:      editionName,
		TotalPlayCount:   15,
		TotalPlaySeconds: 5400,
		GameStats:        expectedGameStats,
		HourlyStats:      expectedHourlyStats,
	}

	testCases := map[string]struct {
		editionID              values.LauncherVersionID
		queryParams            map[string]string
		executeGetEditionStats bool
		expectedStart          time.Time
		expectedEnd            time.Time
		editionStats           *domain.EditionPlayStats
		getEditionStatsErr     error
		expectedResponse       openapi.EditionPlayStats
		isError                bool
		statusCode             int
	}{
		"クエリパラメータなしでエラーなし": {
			editionID:              editionID,
			queryParams:            map[string]string{},
			executeGetEditionStats: true,
			expectedStart:          defaultStart,
			expectedEnd:            now,
			editionStats:           editionStats,
			expectedResponse:       expectedEditionPlayStats,
			statusCode:             http.StatusOK,
		},
		"start/endの両方を指定してもエラーなし": {
			editionID: editionID,
			queryParams: map[string]string{
				"start": customStart.Format(time.RFC3339),
				"end":   customEnd.Format(time.RFC3339),
			},
			executeGetEditionStats: true,
			expectedStart:          customStart,
			expectedEnd:            customEnd,
			editionStats:           editionStats,
			expectedResponse:       expectedEditionPlayStats,
			statusCode:             http.StatusOK,
		},
		"startのみ指定でもエラーなし": {
			editionID: editionID,
			queryParams: map[string]string{
				"start": customStart.Format(time.RFC3339),
			},
			executeGetEditionStats: true,
			expectedStart:          customStart,
			expectedEnd:            now,
			editionStats:           editionStats,
			expectedResponse:       expectedEditionPlayStats,
			statusCode:             http.StatusOK,
		},
		"endのみ指定でもエラーなし": {
			editionID: editionID,
			queryParams: map[string]string{
				"end": customEnd.Format(time.RFC3339),
			},
			executeGetEditionStats: true,
			expectedStart:          customEnd.Add(-24 * time.Hour),
			expectedEnd:            customEnd,
			editionStats:           editionStats,
			expectedResponse:       expectedEditionPlayStats,
			statusCode:             http.StatusOK,
		},
		"GetEditionPlayStatsがErrInvalidEditionなので404": {
			editionID:              editionID,
			queryParams:            map[string]string{},
			executeGetEditionStats: true,
			expectedStart:          defaultStart,
			expectedEnd:            now,
			getEditionStatsErr:     service.ErrInvalidEdition,
			isError:                true,
			statusCode:             http.StatusNotFound,
		},
		"GetEditionPlayStatsがその他のエラーなので500": {
			editionID:              editionID,
			queryParams:            map[string]string{},
			executeGetEditionStats: true,
			expectedStart:          defaultStart,
			expectedEnd:            now,
			getEditionStatsErr:     assert.AnError,
			isError:                true,
			statusCode:             http.StatusInternalServerError,
		},
		"GetEditionPlayStatsがErrInvalidTimeRangeなので400": {
			editionID: editionID,
			queryParams: map[string]string{
				"start": now.Format(time.RFC3339),
				"end":   now.Add(-1 * time.Hour).Format(time.RFC3339),
			},
			executeGetEditionStats: true,
			expectedStart:          now,
			expectedEnd:            now.Add(-1 * time.Hour),
			getEditionStatsErr:     service.ErrInvalidTimeRange,
			isError:                true,
			statusCode:             http.StatusBadRequest,
		},
		"GetEditionPlayStatsがErrTimePeriodTooLongなので400": {
			editionID: editionID,
			queryParams: map[string]string{
				"start": now.AddDate(-10, 0, -1).Format(time.RFC3339),
				"end":   now.Format(time.RFC3339),
			},
			executeGetEditionStats: true,
			expectedStart:          now.AddDate(-10, 0, -1),
			expectedEnd:            now,
			getEditionStatsErr:     service.ErrTimePeriodTooLong,
			isError:                true,
			statusCode:             http.StatusBadRequest,
		},
	}

	for name, testCase := range testCases {
>>>>>>> 9907c1a7
		t.Run(name, func(t *testing.T) {
			t.Parallel()

			serviceMock := mock.NewMockGamePlayLogV2(ctrl)
			h := NewGamePlayLog(serviceMock)

<<<<<<< HEAD
			if tt.executeGetGamePlayStats {
				gameIDValue := values.NewGameIDFromUUID(uuid.MustParse(tt.args.gameID))
				var gameVersionIDValue *values.GameVersionID
				if tt.args.gameVersionID != "" {
					v := values.NewGameVersionIDFromUUID(uuid.MustParse(tt.args.gameVersionID))
					gameVersionIDValue = &v
				}

				serviceMock.
					EXPECT().
					GetGamePlayStats(
						gomock.Any(),
						gameIDValue,
						gameVersionIDValue,
						gomock.Any(),
						gomock.Any(),
					).
					Return(tt.getGamePlayStatsResult, tt.getGamePlayStatsErr)
			}

			// リクエスト準備
			url := fmt.Sprintf("/games/%s/play-stats", tt.args.gameID)
			c, _, rec := setupTestRequest(t, http.MethodGet, url, nil)

			// クエリパラメータを手動で設定
			q := c.Request().URL.Query()
			if tt.args.gameVersionID != "" {
				q.Set("game_version_id", tt.args.gameVersionID)
			}
			if tt.args.start != "" {
				q.Set("start", tt.args.start)
			}
			if tt.args.end != "" {
				q.Set("end", tt.args.end)
			}
			c.Request().URL.RawQuery = q.Encode()

			var handlerErr error
			func() {
				defer func() {
					if r := recover(); r != nil {
						var ok bool
						handlerErr, ok = r.(error)
						if !ok {
							handlerErr = fmt.Errorf("%v", r)
						}
					}
				}()

				gameIDUUID, err := uuid.Parse(tt.args.gameID)
				if err != nil {
					handlerErr = echo.NewHTTPError(http.StatusBadRequest, err.Error())
					return
				}

				var params openapi.GetGamePlayStatsParams
				if tt.args.gameVersionID != "" {
					vID, err := uuid.Parse(tt.args.gameVersionID)
					if err != nil {
						panic(echo.NewHTTPError(http.StatusBadRequest, fmt.Sprintf("invalid game_version_id: %s", tt.args.gameVersionID)))
					}
					params.GameVersionID = &vID
				}
				if tt.args.start != "" {
					sTime, err := time.Parse(time.RFC3339, tt.args.start)
					if err != nil {
						panic(echo.NewHTTPError(http.StatusBadRequest, fmt.Sprintf("invalid start time: %s", tt.args.start)))
					}
					params.Start = &sTime
				}
				if tt.args.end != "" {
					eTime, err := time.Parse(time.RFC3339, tt.args.end)
					if err != nil {
						panic(echo.NewHTTPError(http.StatusBadRequest, fmt.Sprintf("invalid end time: %s", tt.args.end)))
					}
					params.End = &eTime
				}

				handlerErr = h.GetGamePlayStats(c, openapi.GameIDInPath(gameIDUUID), params)
			}()

			// 検証
			if tt.isError {
				var httpError *echo.HTTPError
				if assert.ErrorAs(t, handlerErr, &httpError) {
					assert.Equal(t, tt.statusCode, httpError.Code)
				}
			} else {
				if assert.NoError(t, handlerErr) {
					assert.Equal(t, tt.statusCode, rec.Code)
					if tt.resBody != "" {
						assert.JSONEq(t, tt.resBody, rec.Body.String())
					}
=======
			if testCase.executeGetEditionStats {
				serviceMock.
					EXPECT().
					GetEditionPlayStats(
						gomock.Any(),
						testCase.editionID,
						gomock.Cond(func(start time.Time) bool {
							return start.Sub(testCase.expectedStart).Abs() < time.Second
						}),
						gomock.Cond(func(end time.Time) bool {
							return end.Sub(testCase.expectedEnd).Abs() < time.Second
						}),
					).
					Return(testCase.editionStats, testCase.getEditionStatsErr)
			}

			url := fmt.Sprintf("/editions/%s/play-stats", uuid.UUID(testCase.editionID).String())
			if len(testCase.queryParams) > 0 {
				url += "?"
				first := true
				for key, value := range testCase.queryParams {
					if !first {
						url += "&"
					}
					url += fmt.Sprintf("%s=%s", key, value)
					first = false
				}
			}

			c, _, rec := setupTestRequest(t, http.MethodGet, url, nil)

			params := openapi.GetEditionPlayStatsParams{}
			if start, ok := testCase.queryParams["start"]; ok {
				startTime, _ := time.Parse(time.RFC3339, start)
				params.Start = &startTime
			}
			if end, ok := testCase.queryParams["end"]; ok {
				endTime, _ := time.Parse(time.RFC3339, end)
				params.End = &endTime
			}

			err := h.GetEditionPlayStats(c, openapi.EditionIDInPath(testCase.editionID), params)

			if testCase.isError {
				var httpError *echo.HTTPError
				assert.ErrorAs(t, err, &httpError)
				assert.Equal(t, testCase.statusCode, httpError.Code)
				return
			}

			assert.NoError(t, err)
			assert.Equal(t, testCase.statusCode, rec.Code)

			if !testCase.isError {
				var resBody openapi.EditionPlayStats
				err = json.NewDecoder(rec.Body).Decode(&resBody)
				assert.NoError(t, err)

				assert.Equal(t, testCase.expectedResponse.EditionID, resBody.EditionID)
				assert.Equal(t, testCase.expectedResponse.EditionName, resBody.EditionName)
				assert.Equal(t, testCase.expectedResponse.TotalPlayCount, resBody.TotalPlayCount)
				assert.Equal(t, testCase.expectedResponse.TotalPlaySeconds, resBody.TotalPlaySeconds)

				assert.Len(t, resBody.GameStats, len(testCase.expectedResponse.GameStats))
				for i, expectedGame := range testCase.expectedResponse.GameStats {
					assert.Equal(t, expectedGame.GameID, resBody.GameStats[i].GameID)
					assert.Equal(t, expectedGame.PlayCount, resBody.GameStats[i].PlayCount)
					assert.Equal(t, expectedGame.PlayTime, resBody.GameStats[i].PlayTime)
				}

				assert.Len(t, resBody.HourlyStats, len(testCase.expectedResponse.HourlyStats))
				for i, expectedHourly := range testCase.expectedResponse.HourlyStats {
					assert.WithinDuration(t, expectedHourly.StartTime, resBody.HourlyStats[i].StartTime, time.Second)
					assert.Equal(t, expectedHourly.PlayCount, resBody.HourlyStats[i].PlayCount)
					assert.Equal(t, expectedHourly.PlayTime, resBody.HourlyStats[i].PlayTime)
>>>>>>> 9907c1a7
				}
			}
		})
	}
}<|MERGE_RESOLUTION|>--- conflicted
+++ resolved
@@ -285,147 +285,6 @@
 	}
 }
 
-<<<<<<< HEAD
-func TestGetGamePlayStats(t *testing.T) {
-	t.Parallel()
-	ctrl := gomock.NewController(t)
-
-	gameID := values.NewGameID()
-	gameVersionID := values.NewGameVersionID()
-	now := time.Now()
-
-	mockStats := domain.NewGamePlayStats(
-		gameID,
-		10,
-		300*time.Second,
-		[]*domain.HourlyPlayStats{
-			domain.NewHourlyPlayStats(now.Truncate(time.Hour), 5, 120*time.Second),
-		},
-	)
-
-	expectedResponse := openapi.GamePlayStats{
-		GameID:           uuid.UUID(gameID),
-		TotalPlayCount:   10,
-		TotalPlaySeconds: 300,
-		HourlyStats: []openapi.HourlyPlayStats{
-			{
-				StartTime: now.Truncate(time.Hour),
-				PlayCount: 5,
-				PlayTime:  120,
-			},
-		},
-	}
-	expectedBody, err := json.Marshal(expectedResponse)
-	if err != nil {
-		t.Fatalf("failed to marshal expected response: %v", err)
-	}
-
-	type args struct {
-		gameID        string
-		gameVersionID string
-		start         string
-		end           string
-	}
-
-	testCases := map[string]struct {
-		args                    args
-		executeGetGamePlayStats bool
-		getGamePlayStatsResult  *domain.GamePlayStats
-		getGamePlayStatsErr     error
-		isError                 bool
-		statusCode              int
-		resBody                 string
-	}{
-		"正常系:200": {
-			args: args{
-				gameID:        uuid.UUID(gameID).String(),
-				gameVersionID: uuid.UUID(gameVersionID).String(),
-				start:         now.Add(-time.Hour).Format(time.RFC3339),
-				end:           now.Format(time.RFC3339),
-			},
-			executeGetGamePlayStats: true,
-			getGamePlayStatsResult:  mockStats,
-			getGamePlayStatsErr:     nil,
-			isError:                 false,
-			statusCode:              http.StatusOK,
-			resBody:                 string(expectedBody),
-		},
-		"正常系: game_version_idなし 200": {
-			args: args{
-				gameID: uuid.UUID(gameID).String(),
-				start:  now.Add(-time.Hour).Format(time.RFC3339),
-			},
-			executeGetGamePlayStats: true,
-			getGamePlayStatsResult:  mockStats,
-			getGamePlayStatsErr:     nil,
-			isError:                 false,
-			statusCode:              http.StatusOK,
-			resBody:                 string(expectedBody),
-		},
-		"異常系: serviceでエラー500": {
-			args: args{
-				gameID:        uuid.UUID(gameID).String(),
-				gameVersionID: uuid.UUID(gameVersionID).String(),
-				start:         now.Add(-time.Hour).Format(time.RFC3339),
-			},
-			executeGetGamePlayStats: true,
-			getGamePlayStatsResult:  nil,
-			getGamePlayStatsErr:     assert.AnError,
-			isError:                 true,
-			statusCode:              http.StatusInternalServerError,
-		},
-		"異常系: 不正なgameIDで400": {
-			args: args{
-				gameID: "invalid-uuid",
-			},
-			executeGetGamePlayStats: false, // serviceは呼ばれない
-			isError:                 true,
-			statusCode:              http.StatusBadRequest,
-		},
-		"異常系: startなしで400": {
-			args: args{
-				gameID:        uuid.UUID(gameID).String(),
-				gameVersionID: uuid.UUID(gameVersionID).String(),
-			},
-			executeGetGamePlayStats: false,
-			isError:                 true,
-			statusCode:              http.StatusBadRequest,
-		},
-		"異常系: 不正なgame_version_idで400": {
-			args: args{
-				gameID:        uuid.UUID(gameID).String(),
-				gameVersionID: "invalid-uuid",
-				start:         now.Add(-time.Hour).Format(time.RFC3339),
-			},
-			executeGetGamePlayStats: false,
-			isError:                 true,
-			statusCode:              http.StatusBadRequest,
-		},
-		"異常系: 不正なstartで400": {
-			args: args{
-				gameID:        uuid.UUID(gameID).String(),
-				gameVersionID: uuid.UUID(gameVersionID).String(),
-				start:         "invalid-time",
-			},
-			executeGetGamePlayStats: false,
-			isError:                 true,
-			statusCode:              http.StatusBadRequest,
-		},
-		"異常系: 不正なendで400": {
-			args: args{
-				gameID:        uuid.UUID(gameID).String(),
-				gameVersionID: uuid.UUID(gameVersionID).String(),
-				start:         now.Add(-time.Hour).Format(time.RFC3339),
-				end:           "invalid-time",
-			},
-			executeGetGamePlayStats: false,
-			isError:                 true,
-			statusCode:              http.StatusBadRequest,
-		},
-	}
-
-	for name, tt := range testCases {
-=======
 func TestGetEditionPlayStats(t *testing.T) {
 	t.Parallel()
 
@@ -608,108 +467,12 @@
 	}
 
 	for name, testCase := range testCases {
->>>>>>> 9907c1a7
 		t.Run(name, func(t *testing.T) {
 			t.Parallel()
 
 			serviceMock := mock.NewMockGamePlayLogV2(ctrl)
 			h := NewGamePlayLog(serviceMock)
 
-<<<<<<< HEAD
-			if tt.executeGetGamePlayStats {
-				gameIDValue := values.NewGameIDFromUUID(uuid.MustParse(tt.args.gameID))
-				var gameVersionIDValue *values.GameVersionID
-				if tt.args.gameVersionID != "" {
-					v := values.NewGameVersionIDFromUUID(uuid.MustParse(tt.args.gameVersionID))
-					gameVersionIDValue = &v
-				}
-
-				serviceMock.
-					EXPECT().
-					GetGamePlayStats(
-						gomock.Any(),
-						gameIDValue,
-						gameVersionIDValue,
-						gomock.Any(),
-						gomock.Any(),
-					).
-					Return(tt.getGamePlayStatsResult, tt.getGamePlayStatsErr)
-			}
-
-			// リクエスト準備
-			url := fmt.Sprintf("/games/%s/play-stats", tt.args.gameID)
-			c, _, rec := setupTestRequest(t, http.MethodGet, url, nil)
-
-			// クエリパラメータを手動で設定
-			q := c.Request().URL.Query()
-			if tt.args.gameVersionID != "" {
-				q.Set("game_version_id", tt.args.gameVersionID)
-			}
-			if tt.args.start != "" {
-				q.Set("start", tt.args.start)
-			}
-			if tt.args.end != "" {
-				q.Set("end", tt.args.end)
-			}
-			c.Request().URL.RawQuery = q.Encode()
-
-			var handlerErr error
-			func() {
-				defer func() {
-					if r := recover(); r != nil {
-						var ok bool
-						handlerErr, ok = r.(error)
-						if !ok {
-							handlerErr = fmt.Errorf("%v", r)
-						}
-					}
-				}()
-
-				gameIDUUID, err := uuid.Parse(tt.args.gameID)
-				if err != nil {
-					handlerErr = echo.NewHTTPError(http.StatusBadRequest, err.Error())
-					return
-				}
-
-				var params openapi.GetGamePlayStatsParams
-				if tt.args.gameVersionID != "" {
-					vID, err := uuid.Parse(tt.args.gameVersionID)
-					if err != nil {
-						panic(echo.NewHTTPError(http.StatusBadRequest, fmt.Sprintf("invalid game_version_id: %s", tt.args.gameVersionID)))
-					}
-					params.GameVersionID = &vID
-				}
-				if tt.args.start != "" {
-					sTime, err := time.Parse(time.RFC3339, tt.args.start)
-					if err != nil {
-						panic(echo.NewHTTPError(http.StatusBadRequest, fmt.Sprintf("invalid start time: %s", tt.args.start)))
-					}
-					params.Start = &sTime
-				}
-				if tt.args.end != "" {
-					eTime, err := time.Parse(time.RFC3339, tt.args.end)
-					if err != nil {
-						panic(echo.NewHTTPError(http.StatusBadRequest, fmt.Sprintf("invalid end time: %s", tt.args.end)))
-					}
-					params.End = &eTime
-				}
-
-				handlerErr = h.GetGamePlayStats(c, openapi.GameIDInPath(gameIDUUID), params)
-			}()
-
-			// 検証
-			if tt.isError {
-				var httpError *echo.HTTPError
-				if assert.ErrorAs(t, handlerErr, &httpError) {
-					assert.Equal(t, tt.statusCode, httpError.Code)
-				}
-			} else {
-				if assert.NoError(t, handlerErr) {
-					assert.Equal(t, tt.statusCode, rec.Code)
-					if tt.resBody != "" {
-						assert.JSONEq(t, tt.resBody, rec.Body.String())
-					}
-=======
 			if testCase.executeGetEditionStats {
 				serviceMock.
 					EXPECT().
@@ -785,9 +548,251 @@
 					assert.WithinDuration(t, expectedHourly.StartTime, resBody.HourlyStats[i].StartTime, time.Second)
 					assert.Equal(t, expectedHourly.PlayCount, resBody.HourlyStats[i].PlayCount)
 					assert.Equal(t, expectedHourly.PlayTime, resBody.HourlyStats[i].PlayTime)
->>>>>>> 9907c1a7
 				}
 			}
 		})
 	}
+}
+
+func TestGetGamePlayStats(t *testing.T) {
+	t.Parallel()
+	ctrl := gomock.NewController(t)
+
+	gameID := values.NewGameID()
+	gameVersionID := values.NewGameVersionID()
+	now := time.Now()
+
+	mockStats := domain.NewGamePlayStats(
+		gameID,
+		10,
+		300*time.Second,
+		[]*domain.HourlyPlayStats{
+			domain.NewHourlyPlayStats(now.Truncate(time.Hour), 5, 120*time.Second),
+		},
+	)
+
+	expectedResponse := openapi.GamePlayStats{
+		GameID:           uuid.UUID(gameID),
+		TotalPlayCount:   10,
+		TotalPlaySeconds: 300,
+		HourlyStats: []openapi.HourlyPlayStats{
+			{
+				StartTime: now.Truncate(time.Hour),
+				PlayCount: 5,
+				PlayTime:  120,
+			},
+		},
+	}
+	expectedBody, err := json.Marshal(expectedResponse)
+	if err != nil {
+		t.Fatalf("failed to marshal expected response: %v", err)
+	}
+
+	type args struct {
+		gameID        string
+		gameVersionID string
+		start         string
+		end           string
+	}
+
+	testCases := map[string]struct {
+		args                    args
+		executeGetGamePlayStats bool
+		getGamePlayStatsResult  *domain.GamePlayStats
+		getGamePlayStatsErr     error
+		isError                 bool
+		statusCode              int
+		resBody                 string
+	}{
+		"正常系:200": {
+			args: args{
+				gameID:        uuid.UUID(gameID).String(),
+				gameVersionID: uuid.UUID(gameVersionID).String(),
+				start:         now.Add(-time.Hour).Format(time.RFC3339),
+				end:           now.Format(time.RFC3339),
+			},
+			executeGetGamePlayStats: true,
+			getGamePlayStatsResult:  mockStats,
+			getGamePlayStatsErr:     nil,
+			isError:                 false,
+			statusCode:              http.StatusOK,
+			resBody:                 string(expectedBody),
+		},
+		"正常系: game_version_idなし 200": {
+			args: args{
+				gameID: uuid.UUID(gameID).String(),
+				start:  now.Add(-time.Hour).Format(time.RFC3339),
+			},
+			executeGetGamePlayStats: true,
+			getGamePlayStatsResult:  mockStats,
+			getGamePlayStatsErr:     nil,
+			isError:                 false,
+			statusCode:              http.StatusOK,
+			resBody:                 string(expectedBody),
+		},
+		"異常系: serviceでエラー500": {
+			args: args{
+				gameID:        uuid.UUID(gameID).String(),
+				gameVersionID: uuid.UUID(gameVersionID).String(),
+				start:         now.Add(-time.Hour).Format(time.RFC3339),
+			},
+			executeGetGamePlayStats: true,
+			getGamePlayStatsResult:  nil,
+			getGamePlayStatsErr:     assert.AnError,
+			isError:                 true,
+			statusCode:              http.StatusInternalServerError,
+		},
+		"異常系: 不正なgameIDで400": {
+			args: args{
+				gameID: "invalid-uuid",
+			},
+			executeGetGamePlayStats: false, // serviceは呼ばれない
+			isError:                 true,
+			statusCode:              http.StatusBadRequest,
+		},
+		"異常系: startなしで400": {
+			args: args{
+				gameID:        uuid.UUID(gameID).String(),
+				gameVersionID: uuid.UUID(gameVersionID).String(),
+			},
+			executeGetGamePlayStats: false,
+			isError:                 true,
+			statusCode:              http.StatusBadRequest,
+		},
+		"異常系: 不正なgame_version_idで400": {
+			args: args{
+				gameID:        uuid.UUID(gameID).String(),
+				gameVersionID: "invalid-uuid",
+				start:         now.Add(-time.Hour).Format(time.RFC3339),
+			},
+			executeGetGamePlayStats: false,
+			isError:                 true,
+			statusCode:              http.StatusBadRequest,
+		},
+		"異常系: 不正なstartで400": {
+			args: args{
+				gameID:        uuid.UUID(gameID).String(),
+				gameVersionID: uuid.UUID(gameVersionID).String(),
+				start:         "invalid-time",
+			},
+			executeGetGamePlayStats: false,
+			isError:                 true,
+			statusCode:              http.StatusBadRequest,
+		},
+		"異常系: 不正なendで400": {
+			args: args{
+				gameID:        uuid.UUID(gameID).String(),
+				gameVersionID: uuid.UUID(gameVersionID).String(),
+				start:         now.Add(-time.Hour).Format(time.RFC3339),
+				end:           "invalid-time",
+			},
+			executeGetGamePlayStats: false,
+			isError:                 true,
+			statusCode:              http.StatusBadRequest,
+		},
+	}
+	for name, tt := range testCases {
+		t.Run(name, func(t *testing.T) {
+			t.Parallel()
+
+			serviceMock := mock.NewMockGamePlayLogV2(ctrl)
+			h := NewGamePlayLog(serviceMock)
+
+			if tt.executeGetGamePlayStats {
+				gameIDValue := values.NewGameIDFromUUID(uuid.MustParse(tt.args.gameID))
+				var gameVersionIDValue *values.GameVersionID
+				if tt.args.gameVersionID != "" {
+					v := values.NewGameVersionIDFromUUID(uuid.MustParse(tt.args.gameVersionID))
+					gameVersionIDValue = &v
+				}
+
+				serviceMock.
+					EXPECT().
+					GetGamePlayStats(
+						gomock.Any(),
+						gameIDValue,
+						gameVersionIDValue,
+						gomock.Any(),
+						gomock.Any(),
+					).
+					Return(tt.getGamePlayStatsResult, tt.getGamePlayStatsErr)
+			}
+
+			// リクエスト準備
+			url := fmt.Sprintf("/games/%s/play-stats", tt.args.gameID)
+			c, _, rec := setupTestRequest(t, http.MethodGet, url, nil)
+
+			// クエリパラメータを手動で設定
+			q := c.Request().URL.Query()
+			if tt.args.gameVersionID != "" {
+				q.Set("game_version_id", tt.args.gameVersionID)
+			}
+			if tt.args.start != "" {
+				q.Set("start", tt.args.start)
+			}
+			if tt.args.end != "" {
+				q.Set("end", tt.args.end)
+			}
+			c.Request().URL.RawQuery = q.Encode()
+
+			var handlerErr error
+			func() {
+				defer func() {
+					if r := recover(); r != nil {
+						var ok bool
+						handlerErr, ok = r.(error)
+						if !ok {
+							handlerErr = fmt.Errorf("%v", r)
+						}
+					}
+				}()
+
+				gameIDUUID, err := uuid.Parse(tt.args.gameID)
+				if err != nil {
+					handlerErr = echo.NewHTTPError(http.StatusBadRequest, err.Error())
+					return
+				}
+
+				var params openapi.GetGamePlayStatsParams
+				if tt.args.gameVersionID != "" {
+					vID, err := uuid.Parse(tt.args.gameVersionID)
+					if err != nil {
+						panic(echo.NewHTTPError(http.StatusBadRequest, fmt.Sprintf("invalid game_version_id: %s", tt.args.gameVersionID)))
+					}
+					params.GameVersionID = &vID
+				}
+				if tt.args.start != "" {
+					sTime, err := time.Parse(time.RFC3339, tt.args.start)
+					if err != nil {
+						panic(echo.NewHTTPError(http.StatusBadRequest, fmt.Sprintf("invalid start time: %s", tt.args.start)))
+					}
+					params.Start = &sTime
+				}
+				if tt.args.end != "" {
+					eTime, err := time.Parse(time.RFC3339, tt.args.end)
+					if err != nil {
+						panic(echo.NewHTTPError(http.StatusBadRequest, fmt.Sprintf("invalid end time: %s", tt.args.end)))
+					}
+					params.End = &eTime
+				}
+
+				handlerErr = h.GetGamePlayStats(c, openapi.GameIDInPath(gameIDUUID), params)
+			}()
+
+			// 検証
+			if tt.isError {
+				var httpError *echo.HTTPError
+				if assert.ErrorAs(t, handlerErr, &httpError) {
+					assert.Equal(t, tt.statusCode, httpError.Code)
+				}
+			} else {
+				if assert.NoError(t, handlerErr) {
+					assert.Equal(t, tt.statusCode, rec.Code)
+					if tt.resBody != "" {
+						assert.JSONEq(t, tt.resBody, rec.Body.String())
+					}
+				}
+			}
+		})
+	}
 }