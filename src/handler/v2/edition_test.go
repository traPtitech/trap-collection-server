package v2

import (
	"bytes"
	"encoding/json"
	"errors"
	"fmt"
	"net/http"
	"net/http/httptest"
	"net/url"
	"strings"
	"testing"
	"time"

	"github.com/traPtitech/trap-collection-server/pkg/option"
	"go.uber.org/mock/gomock"

	"github.com/google/uuid"
	"github.com/labstack/echo/v4"
	"github.com/stretchr/testify/assert"
	"github.com/traPtitech/trap-collection-server/src/domain"
	"github.com/traPtitech/trap-collection-server/src/domain/values"
	"github.com/traPtitech/trap-collection-server/src/handler/v2/openapi"
	"github.com/traPtitech/trap-collection-server/src/service"
	"github.com/traPtitech/trap-collection-server/src/service/mock"
)

func TestGetEditions(t *testing.T) {
	t.Parallel()

	type test struct {
		description    string
		editions       []*domain.Edition
		getEditionsErr error
		expectEditions []openapi.Edition
		isErr          bool
		statusCode     int
	}

	now := time.Now()
	editionID1 := values.NewEditionIDFromUUID(uuid.New())
	editionID2 := values.NewEditionIDFromUUID(uuid.New())
	editionName1 := values.NewEditionName("テストエディション")
	editionName2 := values.NewEditionName("テストエディション2")
	strURL := "https://example.com/questionnaire"
	questionnaireURL, err := url.Parse(strURL)
	if err != nil {
		t.Fatalf("failed to parse url: %v", err)
	}

	testCases := []test{
		{
			description: "特に問題ないのでエラーなし",
			editions: []*domain.Edition{
				domain.NewEditionWithQuestionnaire(
					editionID1,
					editionName1,
					values.NewEditionQuestionnaireURL(questionnaireURL),
					now,
				),
			},
			expectEditions: []openapi.Edition{
				{
					Id:            uuid.UUID(editionID1),
					Name:          string(editionName1),
					Questionnaire: &strURL,
					CreatedAt:     now,
				},
			},
			statusCode: http.StatusOK,
		},
		{
			description: "アンケートURLが無くてもエラーなし",
			editions: []*domain.Edition{
				domain.NewEditionWithoutQuestionnaire(
					editionID1,
					editionName1,
					now,
				),
			},
			expectEditions: []openapi.Edition{
				{
					Id:            uuid.UUID(editionID1),
					Name:          string(editionName1),
					Questionnaire: nil,
					CreatedAt:     now,
				},
			},
			statusCode: http.StatusOK,
		},
		{
			description:    "GetEditionsがエラーなので500",
			getEditionsErr: errors.New("error"),
			isErr:          true,
			statusCode:     http.StatusInternalServerError,
		},
		{
			description: "複数エディションでもエラーなし",
			editions: []*domain.Edition{
				domain.NewEditionWithQuestionnaire(
					editionID1,
					editionName1,
					values.NewEditionQuestionnaireURL(questionnaireURL),
					now,
				),
				domain.NewEditionWithoutQuestionnaire(
					editionID2,
					editionName2,
					now,
				),
			},
			expectEditions: []openapi.Edition{
				{
					Id:            uuid.UUID(editionID1),
					Name:          string(editionName1),
					Questionnaire: &strURL,
					CreatedAt:     now,
				},
				{
					Id:            uuid.UUID(editionID2),
					Name:          string(editionName2),
					Questionnaire: nil,
					CreatedAt:     now,
				},
			},
			statusCode: http.StatusOK,
		},
		{
			description: "エディションが存在しなくてもでもエラーなし",
			editions:    []*domain.Edition{},
			statusCode:  http.StatusOK,
		},
	}

	for _, testCase := range testCases {
		testCase := testCase
		t.Run(testCase.description, func(t *testing.T) {
			t.Parallel()

			ctrl := gomock.NewController(t)
			mockEditionService := mock.NewMockEdition(ctrl)
			edition := NewEdition(mockEditionService)

			c, _, rec := setupTestRequest(t, http.MethodGet, "/api/v2/editions", nil)

			mockEditionService.
				EXPECT().
				GetEditions(gomock.Any()).
				Return(testCase.editions, testCase.getEditionsErr)

			err := edition.GetEditions(c)

			if testCase.isErr {
				if testCase.statusCode != 0 {
					var httpErr *echo.HTTPError
					if assert.ErrorAs(t, err, &httpErr, "error should be *echo.HTTPError") {
						assert.Equal(t, testCase.statusCode, httpErr.Code)
					}
				} else {
					assert.Error(t, err)
				}
				return
			}
			assert.NoError(t, err)
			if err != nil || testCase.isErr {
				return
			}

			assert.Equal(t, testCase.statusCode, rec.Code)

			var res []openapi.Edition
			err = json.NewDecoder(rec.Body).Decode(&res)
			if err != nil {
				t.Fatalf("failed to decode response body: %v", err)
			}

			assert.Len(t, res, len(testCase.expectEditions))
			for i, ed := range res {
				assert.Equal(t, testCase.expectEditions[i].Id, ed.Id)
				assert.Equal(t, testCase.expectEditions[i].Name, ed.Name)
				assert.Equal(t, testCase.expectEditions[i].Questionnaire, ed.Questionnaire)
				assert.WithinDuration(t, testCase.expectEditions[i].CreatedAt, ed.CreatedAt, time.Second)
			}
		})
	}
}

func TestPostEdition(t *testing.T) {
	t.Parallel()

	type test struct {
		description          string
		reqBody              *openapi.NewEdition
		invalidBody          bool
		executeCreateEdition bool
<<<<<<< HEAD
		name                 values.EditionName
		questionnaireURL     types.Option[values.EditionQuestionnaireURL]
=======
		name                 values.LauncherVersionName
		questionnaireURL     option.Option[values.LauncherVersionQuestionnaireURL]
>>>>>>> b3a3c40b
		gameVersionIDs       []values.GameVersionID
		createEditionErr     error
		resultEdition        *domain.Edition
		isErr                bool
		statusCode           int
		expectEdition        *openapi.Edition
	}

	now := time.Now()
	editionUUID := uuid.New()
	editionID := values.NewEditionIDFromUUID(editionUUID)
	editionName := "テストエディション"
	strURL := "https://example.com/questionnaire"
	invalidURL := " https://example.com/questionnaire with spaces"
	longName := strings.Repeat("あ", 33)
	questionnaireURL, err := url.Parse(strURL)
	if err != nil {
		t.Fatalf("failed to parse url: %v", err)
	}
	gameVersionUUID1 := uuid.New()
	gameVersionUUID2 := uuid.New()

	testCases := []test{
		{
			description: "特に問題ないのでエラーなし",
			reqBody: &openapi.NewEdition{
				Name:          editionName,
				Questionnaire: &strURL,
				GameVersions:  []uuid.UUID{gameVersionUUID1, gameVersionUUID2},
			},
			executeCreateEdition: true,
<<<<<<< HEAD
			name:                 values.NewEditionName(editionName),
			questionnaireURL:     types.NewOption(values.NewEditionQuestionnaireURL(questionnaireURL)),
=======
			name:                 values.NewLauncherVersionName(editionName),
			questionnaireURL:     option.NewOption(values.NewLauncherVersionQuestionnaireURL(questionnaireURL)),
>>>>>>> b3a3c40b
			gameVersionIDs: []values.GameVersionID{
				values.NewGameVersionIDFromUUID(gameVersionUUID1),
				values.NewGameVersionIDFromUUID(gameVersionUUID2),
			},
			resultEdition: domain.NewEditionWithQuestionnaire(
				editionID,
				values.NewEditionName(editionName),
				values.NewEditionQuestionnaireURL(questionnaireURL),
				now,
			),
			expectEdition: &openapi.Edition{
				Id:            editionUUID,
				Name:          editionName,
				Questionnaire: &strURL,
				CreatedAt:     now,
			},
			statusCode: http.StatusCreated,
		},
		{
			description: "アンケートURLがなくてもエラーなし",
			reqBody: &openapi.NewEdition{
				Name:         editionName,
				GameVersions: []uuid.UUID{gameVersionUUID1},
			},
			executeCreateEdition: true,
<<<<<<< HEAD
			name:                 values.NewEditionName(editionName),
			questionnaireURL:     types.Option[values.EditionQuestionnaireURL]{},
=======
			name:                 values.NewLauncherVersionName(editionName),
			questionnaireURL:     option.Option[values.LauncherVersionQuestionnaireURL]{},
>>>>>>> b3a3c40b
			gameVersionIDs:       []values.GameVersionID{values.NewGameVersionIDFromUUID(gameVersionUUID1)},
			resultEdition: domain.NewEditionWithoutQuestionnaire(
				editionID,
				values.NewEditionName(editionName),
				now,
			),
			expectEdition: &openapi.Edition{
				Id:            editionUUID,
				Name:          editionName,
				Questionnaire: nil,
				CreatedAt:     now,
			},
			statusCode: http.StatusCreated,
		},
		{
			description: "Edition名が空文字なので400",
			reqBody: &openapi.NewEdition{
				Name:         "",
				GameVersions: []uuid.UUID{gameVersionUUID1},
			},
			isErr:      true,
			statusCode: http.StatusBadRequest,
		},
		{
			description: "Edition名が長すぎるので400",
			reqBody: &openapi.NewEdition{
				Name:         longName,
				GameVersions: []uuid.UUID{gameVersionUUID1},
			},
			isErr:      true,
			statusCode: http.StatusBadRequest,
		},
		{
			description: "URLが正しくないので400",
			reqBody: &openapi.NewEdition{
				Name:          editionName,
				Questionnaire: &invalidURL,
				GameVersions:  []uuid.UUID{gameVersionUUID1},
			},
			isErr:      true,
			statusCode: http.StatusBadRequest,
		},
		{
			description: "ゲームバージョンが重複しているので400",
			reqBody: &openapi.NewEdition{
				Name:         editionName,
				GameVersions: []uuid.UUID{gameVersionUUID1, gameVersionUUID1},
			},
			executeCreateEdition: true,
<<<<<<< HEAD
			name:                 values.NewEditionName(editionName),
			questionnaireURL:     types.Option[values.EditionQuestionnaireURL]{},
=======
			name:                 values.NewLauncherVersionName(editionName),
			questionnaireURL:     option.Option[values.LauncherVersionQuestionnaireURL]{},
>>>>>>> b3a3c40b
			gameVersionIDs: []values.GameVersionID{
				values.NewGameVersionIDFromUUID(gameVersionUUID1),
				values.NewGameVersionIDFromUUID(gameVersionUUID1),
			},
			createEditionErr: service.ErrDuplicateGameVersion,
			isErr:            true,
			statusCode:       http.StatusBadRequest,
		},
		{
			description: "ゲームが重複しているので400",
			reqBody: &openapi.NewEdition{
				Name:         editionName,
				GameVersions: []uuid.UUID{gameVersionUUID1, gameVersionUUID2},
			},
			executeCreateEdition: true,
<<<<<<< HEAD
			name:                 values.NewEditionName(editionName),
			questionnaireURL:     types.Option[values.EditionQuestionnaireURL]{},
=======
			name:                 values.NewLauncherVersionName(editionName),
			questionnaireURL:     option.Option[values.LauncherVersionQuestionnaireURL]{},
>>>>>>> b3a3c40b
			gameVersionIDs: []values.GameVersionID{
				values.NewGameVersionIDFromUUID(gameVersionUUID1),
				values.NewGameVersionIDFromUUID(gameVersionUUID2),
			},
			createEditionErr: service.ErrDuplicateGame,
			isErr:            true,
			statusCode:       http.StatusBadRequest,
		},
		{
			description: "無効なゲームバージョンIDが含まれているので400",
			reqBody: &openapi.NewEdition{
				Name:         editionName,
				GameVersions: []uuid.UUID{gameVersionUUID1},
			},
			executeCreateEdition: true,
<<<<<<< HEAD
			name:                 values.NewEditionName(editionName),
			questionnaireURL:     types.Option[values.EditionQuestionnaireURL]{},
=======
			name:                 values.NewLauncherVersionName(editionName),
			questionnaireURL:     option.Option[values.LauncherVersionQuestionnaireURL]{},
>>>>>>> b3a3c40b
			gameVersionIDs:       []values.GameVersionID{values.NewGameVersionIDFromUUID(gameVersionUUID1)},
			createEditionErr:     service.ErrInvalidGameVersionID,
			isErr:                true,
			statusCode:           http.StatusBadRequest,
		},
		{
			description: "サービス層でエラーが発生したので500",
			reqBody: &openapi.NewEdition{
				Name:         editionName,
				GameVersions: []uuid.UUID{gameVersionUUID1},
			},
			executeCreateEdition: true,
<<<<<<< HEAD
			name:                 values.NewEditionName(editionName),
			questionnaireURL:     types.Option[values.EditionQuestionnaireURL]{},
=======
			name:                 values.NewLauncherVersionName(editionName),
			questionnaireURL:     option.Option[values.LauncherVersionQuestionnaireURL]{},
>>>>>>> b3a3c40b
			gameVersionIDs:       []values.GameVersionID{values.NewGameVersionIDFromUUID(gameVersionUUID1)},
			createEditionErr:     errors.New("internal error"),
			isErr:                true,
			statusCode:           http.StatusInternalServerError,
		},
	}

	for _, testCase := range testCases {
		testCase := testCase
		t.Run(testCase.description, func(t *testing.T) {
			t.Parallel()

			ctrl := gomock.NewController(t)
			mockEditionService := mock.NewMockEdition(ctrl)
			edition := NewEdition(mockEditionService)

			var c echo.Context
			var rec *httptest.ResponseRecorder
			if testCase.invalidBody {
				c, _, rec = setupTestRequest(t, http.MethodPost, "/api/v2/editions", withStringBody(t, "invalid"))
			} else {
				c, _, rec = setupTestRequest(t, http.MethodPost, "/api/v2/editions", withJSONBody(t, testCase.reqBody))
			}

			if testCase.executeCreateEdition {
				mockEditionService.
					EXPECT().
					CreateEdition(
						gomock.Any(),
						testCase.name,
						testCase.questionnaireURL,
						testCase.gameVersionIDs,
					).
					Return(testCase.resultEdition, testCase.createEditionErr)
			}

			err := edition.PostEdition(c)

			if testCase.isErr {
				if testCase.statusCode != 0 {
					var httpErr *echo.HTTPError
					if errors.As(err, &httpErr) {
						assert.Equal(t, testCase.statusCode, httpErr.Code)
					} else {
						t.Errorf("error is not *echo.HTTPError")
					}
				} else {
					assert.Error(t, err)
				}
				return
			}

			assert.NoError(t, err)
			assert.Equal(t, testCase.statusCode, rec.Code)
			t.Logf("テストケース: %s", testCase.description)
			t.Logf("レスポンスコード: %d", rec.Code)

			if testCase.expectEdition != nil {
				var res openapi.Edition
				if err := json.NewDecoder(rec.Body).Decode(&res); err != nil {
					t.Fatalf("failed to decode response body: %v", err)
				}

				assert.Equal(t, testCase.expectEdition.Id, res.Id)
				assert.Equal(t, testCase.expectEdition.Name, res.Name)
				assert.Equal(t, testCase.expectEdition.Questionnaire, res.Questionnaire)
				assert.WithinDuration(t, testCase.expectEdition.CreatedAt, res.CreatedAt, time.Second)
			}
		})
	}
}

func TestDeleteEdition(t *testing.T) {
	t.Parallel()

	editionID := uuid.New()

	type test struct {
		description       string
		editionID         openapi.EditionIDInPath
		executeDeleteMock bool
		launcherVersionID values.EditionID
		deleteEditionErr  error
		isErr             bool
		statusCode        int
	}

	testCases := []test{
		{
			description:       "特に問題ないのでエラー無し",
			editionID:         editionID,
			executeDeleteMock: true,
			launcherVersionID: values.NewEditionIDFromUUID(editionID),
			statusCode:        http.StatusOK,
		},
		{
			description:       "存在しないエディションIDなので400",
			editionID:         editionID,
			executeDeleteMock: true,
			launcherVersionID: values.NewEditionIDFromUUID(editionID),
			deleteEditionErr:  service.ErrInvalidEditionID,
			isErr:             true,
			statusCode:        http.StatusBadRequest,
		},
		{
			description:       "DeleteEditionがエラーなので500",
			editionID:         editionID,
			executeDeleteMock: true,
			launcherVersionID: values.NewEditionIDFromUUID(editionID),
			deleteEditionErr:  errors.New("internal error"),
			isErr:             true,
			statusCode:        http.StatusInternalServerError,
		},
	}

	for _, testCase := range testCases {
		testCase := testCase
		t.Run(testCase.description, func(t *testing.T) {
			t.Parallel()

			ctrl := gomock.NewController(t)
			mockEditionService := mock.NewMockEdition(ctrl)
			edition := NewEdition(mockEditionService)

			if testCase.executeDeleteMock {
				mockEditionService.
					EXPECT().
					DeleteEdition(gomock.Any(), testCase.launcherVersionID).
					Return(testCase.deleteEditionErr)
			}

			c, _, rec := setupTestRequest(t, http.MethodDelete, fmt.Sprintf("/api/v2/editions/%s", testCase.editionID), nil)

			err := edition.DeleteEdition(c, testCase.editionID)

			if testCase.isErr {
				if testCase.statusCode != 0 {
					var httpErr *echo.HTTPError
					if assert.ErrorAs(t, err, &httpErr, "error should be *echo.HTTPError") {
						assert.Equal(t, testCase.statusCode, httpErr.Code)
					}
				} else {
					assert.Error(t, err)
				}
				return
			}

			assert.NoError(t, err)
			assert.Equal(t, http.StatusOK, rec.Code)
		})
	}
}

func TestGetEdition(t *testing.T) {
	t.Parallel()

	type test struct {
		description   string
		editionID     openapi.EditionIDInPath
		resultEdition *domain.Edition
		GetEditionErr error
		expectEdition *openapi.Edition
		isErr         bool
		statusCode    int
	}

	now := time.Now()
	editionUUID := uuid.New()
	editionID := values.NewEditionIDFromUUID(editionUUID)
	editionName := values.NewEditionName("テストエディション")
	strURL := "https://example.com/questionnaire"
	questionnaireURL, err := url.Parse(strURL)
	if err != nil {
		t.Fatalf("failed to parse url: %v", err)
	}

	testCases := []test{
		{
			description: "アンケートURLありのエディションが取得できる",
			editionID:   editionUUID,
			resultEdition: domain.NewEditionWithQuestionnaire(
				editionID,
				editionName,
				values.NewEditionQuestionnaireURL(questionnaireURL),
				now,
			),
			expectEdition: &openapi.Edition{
				Id:            editionUUID,
				Name:          string(editionName),
				Questionnaire: &strURL,
				CreatedAt:     now,
			},
			statusCode: http.StatusOK,
		},
		{
			description: "アンケートURLなしのエディションが取得できる",
			editionID:   editionUUID,
			resultEdition: domain.NewEditionWithoutQuestionnaire(
				editionID,
				editionName,
				now,
			),
			expectEdition: &openapi.Edition{
				Id:            editionUUID,
				Name:          string(editionName),
				Questionnaire: nil,
				CreatedAt:     now,
			},
			statusCode: http.StatusOK,
		},
		{
			description:   "存在しないエディションIDなので400",
			editionID:     editionUUID,
			GetEditionErr: service.ErrInvalidEditionID,
			isErr:         true,
			statusCode:    http.StatusBadRequest,
		},
		{
			description:   "GetEditionがエラーなので500",
			editionID:     editionUUID,
			GetEditionErr: errors.New("internal error"),
			isErr:         true,
			statusCode:    http.StatusInternalServerError,
		},
	}

	for _, testCase := range testCases {
		t.Run(testCase.description, func(t *testing.T) {
			t.Parallel()

			ctrl := gomock.NewController(t)
			mockEditionService := mock.NewMockEdition(ctrl)
			edition := NewEdition(mockEditionService)

			mockEditionService.
				EXPECT().
				GetEdition(gomock.Any(), values.NewEditionIDFromUUID(testCase.editionID)).
				Return(testCase.resultEdition, testCase.GetEditionErr)

			c, _, rec := setupTestRequest(t, http.MethodGet, fmt.Sprintf("/api/v2/editions/%s", testCase.editionID), nil)

			err := edition.GetEdition(c, testCase.editionID)

			if testCase.isErr {
				if testCase.statusCode != 0 {
					var httpErr *echo.HTTPError
					if assert.ErrorAs(t, err, &httpErr, "error should be *echo.HTTPError") {
						assert.Equal(t, testCase.statusCode, httpErr.Code)
					}
				} else {
					assert.Error(t, err)
				}
				return
			}

			assert.NoError(t, err)
			assert.Equal(t, testCase.statusCode, rec.Code)

			var res openapi.Edition
			err = json.NewDecoder(rec.Body).Decode(&res)
			assert.NoError(t, err)

			assert.Equal(t, testCase.expectEdition.Id, res.Id)
			assert.Equal(t, testCase.expectEdition.Name, res.Name)
			assert.Equal(t, testCase.expectEdition.Questionnaire, res.Questionnaire)
			assert.WithinDuration(t, testCase.expectEdition.CreatedAt, res.CreatedAt, time.Second)
		})
	}
}

func TestPatchEdition(t *testing.T) {
	t.Parallel()

	type test struct {
		description       string
		editionID         openapi.EditionIDInPath
		reqBody           *openapi.PatchEdition
		invalidBody       bool
		executeUpdateMock bool
<<<<<<< HEAD
		launcherVersionID values.EditionID
		name              values.EditionName
		questionnaireURL  types.Option[values.EditionQuestionnaireURL]
=======
		launcherVersionID values.LauncherVersionID
		name              values.LauncherVersionName
		questionnaireURL  option.Option[values.LauncherVersionQuestionnaireURL]
>>>>>>> b3a3c40b
		updateEditionErr  error
		resultEdition     *domain.Edition
		isErr             bool
		statusCode        int
		expectedRes       *openapi.Edition
	}

	now := time.Now()
	editionUUID := uuid.New()
	editionID := values.NewEditionIDFromUUID(editionUUID)
	editionName := "テストエディション"
	strURL := "https://example.com/questionnaire"
	invalidURL := " https://example.com/questionnaire with spaces"
	longName := strings.Repeat("あ", 33)
	questionnaireURL, err := url.Parse(strURL)
	if err != nil {
		t.Fatalf("failed to parse url: %v", err)
	}

	testCases := []test{
		{
			description: "特に問題ないのでエラーなし",
			editionID:   editionUUID,
			reqBody: &openapi.PatchEdition{
				Name:          editionName,
				Questionnaire: &strURL,
			},
			executeUpdateMock: true,
			launcherVersionID: editionID,
<<<<<<< HEAD
			name:              values.NewEditionName(editionName),
			questionnaireURL:  types.NewOption(values.NewEditionQuestionnaireURL(questionnaireURL)),
			resultEdition: domain.NewEditionWithQuestionnaire(
=======
			name:              values.NewLauncherVersionName(editionName),
			questionnaireURL:  option.NewOption(values.NewLauncherVersionQuestionnaireURL(questionnaireURL)),
			resultEdition: domain.NewLauncherVersionWithQuestionnaire(
>>>>>>> b3a3c40b
				editionID,
				values.NewEditionName(editionName),
				values.NewEditionQuestionnaireURL(questionnaireURL),
				now,
			),
			expectedRes: &openapi.Edition{
				Id:            editionUUID,
				Name:          editionName,
				Questionnaire: &strURL,
				CreatedAt:     now,
			},
			statusCode: http.StatusOK,
		},
		{
			description: "URLがなくてもエラーなし",
			editionID:   editionUUID,
			reqBody: &openapi.PatchEdition{
				Name: editionName,
			},
			executeUpdateMock: true,
			launcherVersionID: editionID,
<<<<<<< HEAD
			name:              values.NewEditionName(editionName),
			questionnaireURL:  types.Option[values.EditionQuestionnaireURL]{},
			resultEdition: domain.NewEditionWithoutQuestionnaire(
=======
			name:              values.NewLauncherVersionName(editionName),
			questionnaireURL:  option.Option[values.LauncherVersionQuestionnaireURL]{},
			resultEdition: domain.NewLauncherVersionWithoutQuestionnaire(
>>>>>>> b3a3c40b
				editionID,
				values.NewEditionName(editionName),
				now,
			),
			expectedRes: &openapi.Edition{
				Id:            editionUUID,
				Name:          editionName,
				Questionnaire: nil,
				CreatedAt:     now,
			},
			statusCode: http.StatusOK,
		},
		{
			description: "リクエストボディが不正なので400",
			editionID:   editionUUID,
			invalidBody: true,
			isErr:       true,
			statusCode:  http.StatusBadRequest,
		},
		{
			description: "名前が空文字なので400",
			editionID:   editionUUID,
			reqBody: &openapi.PatchEdition{
				Name: "",
			},
			isErr:      true,
			statusCode: http.StatusBadRequest,
		},
		{
			description: "名前が長すぎるので400",
			editionID:   editionUUID,
			reqBody: &openapi.PatchEdition{
				Name: longName,
			},
			isErr:      true,
			statusCode: http.StatusBadRequest,
		},
		{
			description: "URLが正しくないので400",
			editionID:   editionUUID,
			reqBody: &openapi.PatchEdition{
				Name:          editionName,
				Questionnaire: &invalidURL,
			},
			isErr:      true,
			statusCode: http.StatusBadRequest,
		},
		{
			description: "ErrInvalidEditionIDなので400",
			editionID:   editionUUID,
			reqBody: &openapi.PatchEdition{
				Name: editionName,
			},
			executeUpdateMock: true,
			launcherVersionID: editionID,
<<<<<<< HEAD
			name:              values.NewEditionName(editionName),
			questionnaireURL:  types.Option[values.EditionQuestionnaireURL]{},
=======
			name:              values.NewLauncherVersionName(editionName),
			questionnaireURL:  option.Option[values.LauncherVersionQuestionnaireURL]{},
>>>>>>> b3a3c40b
			updateEditionErr:  service.ErrInvalidEditionID,
			isErr:             true,
			statusCode:        http.StatusBadRequest,
		},
		{
			description: "ErrDuplicateGameVersionなので500",
			editionID:   editionUUID,
			reqBody: &openapi.PatchEdition{
				Name: editionName,
			},
			executeUpdateMock: true,
			launcherVersionID: editionID,
<<<<<<< HEAD
			name:              values.NewEditionName(editionName),
			questionnaireURL:  types.Option[values.EditionQuestionnaireURL]{},
=======
			name:              values.NewLauncherVersionName(editionName),
			questionnaireURL:  option.Option[values.LauncherVersionQuestionnaireURL]{},
>>>>>>> b3a3c40b
			updateEditionErr:  service.ErrDuplicateGameVersion,
			isErr:             true,
			statusCode:        http.StatusInternalServerError,
		},
		{
			description: "ErrDuplicateGameなので500",
			editionID:   editionUUID,
			reqBody: &openapi.PatchEdition{
				Name: editionName,
			},
			executeUpdateMock: true,
			launcherVersionID: editionID,
<<<<<<< HEAD
			name:              values.NewEditionName(editionName),
			questionnaireURL:  types.Option[values.EditionQuestionnaireURL]{},
=======
			name:              values.NewLauncherVersionName(editionName),
			questionnaireURL:  option.Option[values.LauncherVersionQuestionnaireURL]{},
>>>>>>> b3a3c40b
			updateEditionErr:  service.ErrDuplicateGame,
			isErr:             true,
			statusCode:        http.StatusInternalServerError,
		},
		{
			description: "サービス層でエラーなので500",
			editionID:   editionUUID,
			reqBody: &openapi.PatchEdition{
				Name: editionName,
			},
			executeUpdateMock: true,
			launcherVersionID: editionID,
<<<<<<< HEAD
			name:              values.NewEditionName(editionName),
			questionnaireURL:  types.Option[values.EditionQuestionnaireURL]{},
=======
			name:              values.NewLauncherVersionName(editionName),
			questionnaireURL:  option.Option[values.LauncherVersionQuestionnaireURL]{},
>>>>>>> b3a3c40b
			updateEditionErr:  errors.New("internal error"),
			isErr:             true,
			statusCode:        http.StatusInternalServerError,
		},
	}

	for _, testCase := range testCases {
		t.Run(testCase.description, func(t *testing.T) {
			t.Parallel()

			ctrl := gomock.NewController(t)
			mockEditionService := mock.NewMockEdition(ctrl)
			edition := NewEdition(mockEditionService)

			if !testCase.invalidBody && testCase.executeUpdateMock {
				mockEditionService.
					EXPECT().
					UpdateEdition(
						gomock.Any(),
						testCase.launcherVersionID,
						testCase.name,
						testCase.questionnaireURL,
					).
					Return(testCase.resultEdition, testCase.updateEditionErr)
			}

			var reqBody []byte
			var err error
			if !testCase.invalidBody {
				reqBody, err = json.Marshal(testCase.reqBody)
				assert.NoError(t, err)
			} else {
				reqBody = []byte("invalid json")
			}

			c, _, rec := setupTestRequest(t, http.MethodPatch, fmt.Sprintf("/api/v2/editions/%s", testCase.editionID), withReaderBody(t, bytes.NewReader(reqBody), echo.MIMEApplicationJSON))

			err = edition.PatchEdition(c, testCase.editionID)

			if testCase.isErr {
				if testCase.statusCode != 0 {
					var httpErr *echo.HTTPError
					if assert.ErrorAs(t, err, &httpErr, "error should be *echo.HTTPError") {
						assert.Equal(t, testCase.statusCode, httpErr.Code)
					}
				} else {
					assert.Error(t, err)
				}
				return
			}

			assert.NoError(t, err)
			assert.Equal(t, testCase.statusCode, rec.Code)

			if testCase.expectedRes != nil {
				var res openapi.Edition
				err = json.NewDecoder(rec.Body).Decode(&res)
				assert.NoError(t, err)

				assert.Equal(t, testCase.expectedRes.Id, res.Id)
				assert.Equal(t, testCase.expectedRes.Name, res.Name)
				assert.Equal(t, testCase.expectedRes.Questionnaire, res.Questionnaire)
				assert.WithinDuration(t, testCase.expectedRes.CreatedAt, res.CreatedAt, time.Second)
			}
		})
	}
}

func TestGetEditionGames(t *testing.T) {
	t.Parallel()

	type test struct {
		description        string
		editionID          openapi.EditionIDInPath
		gameVersions       []*service.GameVersionWithGame
		getEditionGamesErr error
		expectGames        []openapi.EditionGameResponse
		isErr              bool
		statusCode         int
	}

	now := time.Now()
	editionUUID := uuid.New()
	gameID := values.NewGameID()
	gameID2 := values.NewGameID()
	gameVersionID := values.NewGameVersionID()
	gameVersionID2 := values.NewGameVersionID()
	imageID := values.NewGameImageID()
	videoID := values.NewGameVideoID()
	fileID1 := values.NewGameFileID()
	fileID2 := values.NewGameFileID()
	fileID1UUID := uuid.UUID(fileID1)
	fileID2UUID := uuid.UUID(fileID2)
	game1 := domain.NewGame(
		gameID,
		values.NewGameName("テストゲーム1"),
		values.NewGameDescription("テスト説明1"),
		values.GameVisibilityTypePublic,
		now,
	)
	game2 := domain.NewGame(
		gameID2,
		values.NewGameName("テストゲーム2"),
		values.NewGameDescription("テスト説明2"),
		values.GameVisibilityTypePrivate,
		now,
	)
	gameLimited := domain.NewGame(
		gameID,
		values.NewGameName("テストゲーム"),
		values.NewGameDescription("テスト説明"),
		values.GameVisibilityTypeLimited,
		now,
	)
	gameVersion := domain.NewGameVersion(
		gameVersionID,
		values.NewGameVersionName("v1.0.0"),
		values.NewGameVersionDescription("リリース"),
		now,
	)
	gameVersion2 := domain.NewGameVersion(
		gameVersionID2,
		values.NewGameVersionName("v1.0.0"),
		values.NewGameVersionDescription("リリース"),
		now,
	)

	strURL := "https://example.com"
	questionnaireURL, err := url.Parse(strURL)
	if err != nil {
		t.Fatalf("failed to parse url: %v", err)
	}
	urlValue := values.NewGameURLLink(questionnaireURL)

	testCases := []test{
		{
			description: "特に問題ないのでエラーなし",
			editionID:   editionUUID,
			gameVersions: []*service.GameVersionWithGame{
				{
					Game: game1,
					GameVersion: service.GameVersionInfo{
						GameVersion: gameVersion,
						Assets: &service.Assets{
							URL: option.NewOption(urlValue),
						},
						ImageID: imageID,
						VideoID: videoID,
					},
				},
			},
			expectGames: []openapi.EditionGameResponse{
				{
					Id:          uuid.UUID(gameID),
					Name:        "テストゲーム1",
					Description: "テスト説明1",
					CreatedAt:   now,
					Version: openapi.GameVersion{
						Id:          uuid.UUID(gameVersionID),
						Name:        "v1.0.0",
						Description: "リリース",
						CreatedAt:   now,
						ImageID:     uuid.UUID(imageID),
						VideoID:     uuid.UUID(videoID),
						Url:         &strURL,
					},
				},
			},
			statusCode: http.StatusOK,
		},
		{
			description: "ゲームURLとゲームファイルがnullでもエラーなし",
			editionID:   editionUUID,
			gameVersions: []*service.GameVersionWithGame{
				{
					Game: gameLimited,
					GameVersion: service.GameVersionInfo{
						GameVersion: gameVersion,
						Assets:      &service.Assets{},
						ImageID:     imageID,
						VideoID:     videoID,
					},
				},
			},
			expectGames: []openapi.EditionGameResponse{
				{
					Id:          uuid.UUID(gameID),
					Name:        "テストゲーム",
					Description: "テスト説明",
					CreatedAt:   now,
					Version: openapi.GameVersion{
						Id:          uuid.UUID(gameVersionID),
						Name:        "v1.0.0",
						Description: "リリース",
						CreatedAt:   now,
						ImageID:     uuid.UUID(imageID),
						VideoID:     uuid.UUID(videoID),
					},
				},
			},
			statusCode: http.StatusOK,
		},
		{
			description: "windowsでもエラーなし",
			editionID:   editionUUID,
			gameVersions: []*service.GameVersionWithGame{
				{
					Game: game1,
					GameVersion: service.GameVersionInfo{
						GameVersion: gameVersion,
						Assets: &service.Assets{
							Windows: option.NewOption(fileID1),
						},
						ImageID: imageID,
						VideoID: videoID,
					},
				},
			},
			expectGames: []openapi.EditionGameResponse{
				{
					Id:          uuid.UUID(gameID),
					Name:        "テストゲーム1",
					Description: "テスト説明1",
					CreatedAt:   now,
					Version: openapi.GameVersion{
						Id:          uuid.UUID(gameVersionID),
						Name:        "v1.0.0",
						Description: "リリース",
						CreatedAt:   now,
						ImageID:     uuid.UUID(imageID),
						VideoID:     uuid.UUID(videoID),
						Files: &openapi.GameVersionFiles{
							Win32: &fileID1UUID,
						},
					},
				},
			},
			statusCode: http.StatusOK,
		},
		{
			description: "macでもエラーなし",
			editionID:   editionUUID,
			gameVersions: []*service.GameVersionWithGame{
				{
					Game: game1,
					GameVersion: service.GameVersionInfo{
						GameVersion: gameVersion,
						Assets: &service.Assets{
							Mac: option.NewOption(fileID1),
						},
						ImageID: imageID,
						VideoID: videoID,
					},
				},
			},
			expectGames: []openapi.EditionGameResponse{
				{
					Id:          uuid.UUID(gameID),
					Name:        "テストゲーム1",
					Description: "テスト説明1",
					CreatedAt:   now,
					Version: openapi.GameVersion{
						Id:          uuid.UUID(gameVersionID),
						Name:        "v1.0.0",
						Description: "リリース",
						CreatedAt:   now,
						ImageID:     uuid.UUID(imageID),
						VideoID:     uuid.UUID(videoID),
						Files: &openapi.GameVersionFiles{
							Darwin: &fileID1UUID,
						},
					},
				},
			},
			statusCode: http.StatusOK,
		},
		{
			description: "jarでもエラーなし",
			editionID:   editionUUID,
			gameVersions: []*service.GameVersionWithGame{
				{
					Game: game1,
					GameVersion: service.GameVersionInfo{
						GameVersion: gameVersion,
						Assets: &service.Assets{
							Jar: option.NewOption(fileID1),
						},
						ImageID: imageID,
						VideoID: videoID,
					},
				},
			},
			expectGames: []openapi.EditionGameResponse{
				{
					Id:          uuid.UUID(gameID),
					Name:        "テストゲーム1",
					Description: "テスト説明1",
					CreatedAt:   now,
					Version: openapi.GameVersion{
						Id:          uuid.UUID(gameVersionID),
						Name:        "v1.0.0",
						Description: "リリース",
						CreatedAt:   now,
						ImageID:     uuid.UUID(imageID),
						VideoID:     uuid.UUID(videoID),
						Files: &openapi.GameVersionFiles{
							Jar: &fileID1UUID,
						},
					},
				},
			},
			statusCode: http.StatusOK,
		},
		{
			description: "ファイルが複数あってももエラーなし",
			editionID:   editionUUID,
			gameVersions: []*service.GameVersionWithGame{
				{
					Game: game1,
					GameVersion: service.GameVersionInfo{
						GameVersion: gameVersion,
						Assets: &service.Assets{
							Jar:     option.NewOption(fileID1),
							Windows: option.NewOption(fileID2),
						},
						ImageID: imageID,
						VideoID: videoID,
					},
				},
			},
			expectGames: []openapi.EditionGameResponse{
				{
					Id:          uuid.UUID(gameID),
					Name:        "テストゲーム1",
					Description: "テスト説明1",
					CreatedAt:   now,
					Version: openapi.GameVersion{
						Id:          uuid.UUID(gameVersionID),
						Name:        "v1.0.0",
						Description: "リリース",
						CreatedAt:   now,
						ImageID:     uuid.UUID(imageID),
						VideoID:     uuid.UUID(videoID),
						Files: &openapi.GameVersionFiles{
							Jar:   &fileID1UUID,
							Win32: &fileID2UUID,
						},
					},
				},
			},
			statusCode: http.StatusOK,
		},
		{
			description: "ファイルとurlが両方あってもエラーなし",
			editionID:   editionUUID,
			gameVersions: []*service.GameVersionWithGame{
				{
					Game: game1,
					GameVersion: service.GameVersionInfo{
						GameVersion: gameVersion,
						Assets: &service.Assets{
							Windows: option.NewOption(fileID1),
							URL:     option.NewOption(urlValue),
						},
						ImageID: imageID,
						VideoID: videoID,
					},
				},
			},
			expectGames: []openapi.EditionGameResponse{
				{
					Id:          uuid.UUID(gameID),
					Name:        "テストゲーム1",
					Description: "テスト説明1",
					CreatedAt:   now,
					Version: openapi.GameVersion{
						Id:          uuid.UUID(gameVersionID),
						Name:        "v1.0.0",
						Description: "リリース",
						CreatedAt:   now,
						ImageID:     uuid.UUID(imageID),
						VideoID:     uuid.UUID(videoID),
						Files: &openapi.GameVersionFiles{
							Win32: &fileID1UUID,
						},
						Url: &strURL,
					},
				},
			},
			statusCode: http.StatusOK,
		},
		{
			description: "2つ以上のゲームがリストに含まれていてもエラーなし",
			editionID:   editionUUID,
			gameVersions: []*service.GameVersionWithGame{
				{
					Game: game1,
					GameVersion: service.GameVersionInfo{
						GameVersion: gameVersion,
						Assets: &service.Assets{
							URL: option.NewOption(urlValue),
						},
						ImageID: imageID,
						VideoID: videoID,
					},
				},
				{
					Game: game2,
					GameVersion: service.GameVersionInfo{
						GameVersion: gameVersion2,
						Assets: &service.Assets{
							URL: option.NewOption(urlValue),
						},
						ImageID: imageID,
						VideoID: videoID,
					},
				},
			},
			expectGames: []openapi.EditionGameResponse{
				{
					Id:          uuid.UUID(gameID),
					Name:        "テストゲーム1",
					Description: "テスト説明1",
					CreatedAt:   now,
					Version: openapi.GameVersion{
						Id:          uuid.UUID(gameVersionID),
						Name:        "v1.0.0",
						Description: "リリース",
						CreatedAt:   now,
						ImageID:     uuid.UUID(imageID),
						VideoID:     uuid.UUID(videoID),
						Url:         &strURL,
					},
				},
				{
					Id:          uuid.UUID(gameID2),
					Name:        "テストゲーム2",
					Description: "テスト説明2",
					CreatedAt:   now,
					Version: openapi.GameVersion{
						Id:          uuid.UUID(gameVersionID2),
						Name:        "v1.0.0",
						Description: "リリース",
						CreatedAt:   now,
						ImageID:     uuid.UUID(imageID),
						VideoID:     uuid.UUID(videoID),
						Url:         &strURL,
					},
				},
			},
			statusCode: http.StatusOK,
		},
		{
			description:        "不正なeditionIDなので400",
			editionID:          editionUUID,
			getEditionGamesErr: service.ErrInvalidEditionID,
			isErr:              true,
			statusCode:         http.StatusBadRequest,
		},
		{
			description:        "サービス層でエラーが発生したので500",
			editionID:          editionUUID,
			getEditionGamesErr: errors.New("internal error"),
			isErr:              true,
			statusCode:         http.StatusInternalServerError,
		},
	}

	for _, testCase := range testCases {
		t.Run(testCase.description, func(t *testing.T) {
			t.Parallel()

			ctrl := gomock.NewController(t)
			mockEditionService := mock.NewMockEdition(ctrl)
			edition := NewEdition(mockEditionService)

			mockEditionService.
				EXPECT().
				GetEditionGameVersions(
					gomock.Any(),
					values.NewEditionIDFromUUID(testCase.editionID),
				).
				Return(testCase.gameVersions, testCase.getEditionGamesErr)

			c, _, rec := setupTestRequest(t, http.MethodGet, fmt.Sprintf("/api/v2/editions/%s/games", testCase.editionID), nil)

			err := edition.GetEditionGames(c, testCase.editionID)

			if testCase.isErr {
				if testCase.statusCode != 0 {
					var httpErr *echo.HTTPError
					if assert.ErrorAs(t, err, &httpErr, "error should be *echo.HTTPError") {
						assert.Equal(t, testCase.statusCode, httpErr.Code)
					}
				} else {
					assert.Error(t, err)
				}
				return
			}

			assert.NoError(t, err)
			assert.Equal(t, testCase.statusCode, rec.Code)

			var res []openapi.EditionGameResponse
			err = json.NewDecoder(rec.Body).Decode(&res)
			if err != nil {
				t.Fatalf("failed to decode response body: %v", err)
			}

			assert.Len(t, res, len(testCase.expectGames))
			for i, game := range res {
				assert.Equal(t, testCase.expectGames[i].Id, game.Id)
				assert.Equal(t, testCase.expectGames[i].Name, game.Name)
				assert.Equal(t, testCase.expectGames[i].Description, game.Description)
				assert.WithinDuration(t, testCase.expectGames[i].CreatedAt, game.CreatedAt, 2*time.Second)

				assert.Equal(t, testCase.expectGames[i].Version.Id, game.Version.Id)
				assert.Equal(t, testCase.expectGames[i].Version.Name, game.Version.Name)
				assert.Equal(t, testCase.expectGames[i].Version.Description, game.Version.Description)
				assert.WithinDuration(t, testCase.expectGames[i].Version.CreatedAt, game.Version.CreatedAt, 2*time.Second)
				assert.Equal(t, testCase.expectGames[i].Version.Url, game.Version.Url)
				assert.Equal(t, testCase.expectGames[i].Version.Files, game.Version.Files)
				assert.Equal(t, testCase.expectGames[i].Version.ImageID, game.Version.ImageID)
				assert.Equal(t, testCase.expectGames[i].Version.VideoID, game.Version.VideoID)
			}
		})
	}
}

func TestPatchEditionGame(t *testing.T) {
	t.Parallel()

	type test struct {
		description           string
		editionID             openapi.EditionIDInPath
		reqBody               *openapi.PatchEditionGameRequest
		invalidBody           bool
		executeUpdateMock     bool
		launcherVersionID     values.EditionID
		gameVersionIDs        []values.GameVersionID
		updateEditionGamesErr error
		resultGameVersions    []*service.GameVersionWithGame
		expectGames           []openapi.EditionGameResponse
		isErr                 bool
		statusCode            int
	}

	now := time.Now()
	editionUUID := uuid.New()
	gameID := values.NewGameID()
	gameVersionID1 := values.NewGameVersionID()
	gameVersionID2 := values.NewGameVersionID()
	fileID1 := values.NewGameFileID()
	fileID2 := values.NewGameFileID()
	fileID1UUID := uuid.UUID(fileID1)
	fileID2UUID := uuid.UUID(fileID2)
	imageID := values.NewGameImageID()
	videoID := values.NewGameVideoID()
	game := domain.NewGame(
		gameID,
		values.NewGameName("テストゲーム"),
		values.NewGameDescription("テスト説明"),
		values.GameVisibilityTypePublic,
		now,
	)
	gameVersion := domain.NewGameVersion(
		gameVersionID1,
		values.NewGameVersionName("v1.0.0"),
		values.NewGameVersionDescription("リリース"),
		now,
	)

	strURL := "https://example.com"
	questionnaireURL, err := url.Parse(strURL)
	if err != nil {
		t.Fatalf("failed to parse url: %v", err)
	}
	urlValue := values.NewGameURLLink(questionnaireURL)

	testCases := []test{
		{
			description: "特に問題ないのでエラーなし",
			editionID:   editionUUID,
			reqBody: &openapi.PatchEditionGameRequest{
				GameVersionIDs: []uuid.UUID{
					uuid.UUID(gameVersionID1),
					uuid.UUID(gameVersionID2),
				},
			},
			executeUpdateMock: true,
			launcherVersionID: values.NewEditionIDFromUUID(editionUUID),
			gameVersionIDs: []values.GameVersionID{
				gameVersionID1,
				gameVersionID2,
			},
			resultGameVersions: []*service.GameVersionWithGame{
				{
					Game: game,
					GameVersion: service.GameVersionInfo{
						GameVersion: gameVersion,
						Assets:      &service.Assets{},
						ImageID:     imageID,
						VideoID:     videoID,
					},
				},
			},
			expectGames: []openapi.EditionGameResponse{
				{
					Id:          uuid.UUID(gameID),
					Name:        "テストゲーム",
					Description: "テスト説明",
					CreatedAt:   now,
					Version: openapi.GameVersion{
						Id:          uuid.UUID(gameVersionID1),
						Name:        "v1.0.0",
						Description: "リリース",
						CreatedAt:   now,
						ImageID:     uuid.UUID(imageID),
						VideoID:     uuid.UUID(videoID),
					},
				},
			},
			statusCode: http.StatusOK,
		},
		{
			description: "空のゲームバージョン一覧でもエラーなし",
			editionID:   editionUUID,
			reqBody: &openapi.PatchEditionGameRequest{
				GameVersionIDs: []uuid.UUID{},
			},
			executeUpdateMock:  true,
			launcherVersionID:  values.NewEditionIDFromUUID(editionUUID),
			gameVersionIDs:     []values.GameVersionID{},
			resultGameVersions: []*service.GameVersionWithGame{},
			expectGames:        []openapi.EditionGameResponse{},
			statusCode:         http.StatusOK,
		},
		{
			description: "不正なリクエストボディなので400",
			editionID:   editionUUID,
			invalidBody: true,
			isErr:       true,
			statusCode:  http.StatusBadRequest,
		},
		{
			description: "不正なゲームバージョンIDなので400",
			editionID:   editionUUID,
			reqBody: &openapi.PatchEditionGameRequest{
				GameVersionIDs: []uuid.UUID{uuid.UUID(gameVersionID1)},
			},
			executeUpdateMock:     true,
			launcherVersionID:     values.NewEditionIDFromUUID(editionUUID),
			gameVersionIDs:        []values.GameVersionID{gameVersionID1},
			updateEditionGamesErr: service.ErrInvalidEditionID,
			isErr:                 true,
			statusCode:            http.StatusBadRequest,
		},
		{
			description: "ErrDuplicateGameVersionなので400",
			editionID:   editionUUID,
			reqBody: &openapi.PatchEditionGameRequest{
				GameVersionIDs: []uuid.UUID{
					uuid.UUID(gameVersionID1),
					uuid.UUID(gameVersionID1),
				},
			},
			executeUpdateMock:     true,
			launcherVersionID:     values.NewEditionIDFromUUID(editionUUID),
			gameVersionIDs:        []values.GameVersionID{gameVersionID1, gameVersionID1},
			updateEditionGamesErr: service.ErrDuplicateGameVersion,
			isErr:                 true,
			statusCode:            http.StatusBadRequest,
		},
		{
			description: "ErrDuplicateGameなので400",
			editionID:   editionUUID,
			reqBody: &openapi.PatchEditionGameRequest{
				GameVersionIDs: []uuid.UUID{uuid.UUID(gameVersionID1)},
			},
			executeUpdateMock:     true,
			launcherVersionID:     values.NewEditionIDFromUUID(editionUUID),
			gameVersionIDs:        []values.GameVersionID{gameVersionID1},
			updateEditionGamesErr: service.ErrDuplicateGame,
			isErr:                 true,
			statusCode:            http.StatusBadRequest,
		},
		{
			description: "サービス層でエラーが発生したので500",
			editionID:   editionUUID,
			reqBody: &openapi.PatchEditionGameRequest{
				GameVersionIDs: []uuid.UUID{uuid.UUID(gameVersionID1)},
			},
			executeUpdateMock:     true,
			launcherVersionID:     values.NewEditionIDFromUUID(editionUUID),
			gameVersionIDs:        []values.GameVersionID{gameVersionID1},
			updateEditionGamesErr: errors.New("internal error"),
			isErr:                 true,
			statusCode:            http.StatusInternalServerError,
		},
		{
			description: "windowsでもエラーなし",
			editionID:   editionUUID,
			reqBody: &openapi.PatchEditionGameRequest{
				GameVersionIDs: []uuid.UUID{
					uuid.UUID(gameVersionID1),
					uuid.UUID(gameVersionID2),
				},
			},
			executeUpdateMock: true,
			launcherVersionID: values.NewEditionIDFromUUID(editionUUID),
			gameVersionIDs: []values.GameVersionID{
				gameVersionID1,
				gameVersionID2,
			},
			resultGameVersions: []*service.GameVersionWithGame{
				{
					Game: game,
					GameVersion: service.GameVersionInfo{
						GameVersion: gameVersion,
						Assets: &service.Assets{
							Windows: option.NewOption(fileID1),
						},
						ImageID: imageID,
						VideoID: videoID,
					},
				},
			},
			expectGames: []openapi.EditionGameResponse{
				{
					Id:          uuid.UUID(gameID),
					Name:        "テストゲーム",
					Description: "テスト説明",
					CreatedAt:   now,
					Version: openapi.GameVersion{
						Id:          uuid.UUID(gameVersionID1),
						Name:        "v1.0.0",
						Description: "リリース",
						CreatedAt:   now,
						ImageID:     uuid.UUID(imageID),
						VideoID:     uuid.UUID(videoID),
						Files: &openapi.GameVersionFiles{
							Win32: &fileID1UUID,
						},
					},
				},
			},
			statusCode: http.StatusOK,
		},
		{
			description: "macファイルでもエラーなし",
			editionID:   editionUUID,
			reqBody: &openapi.PatchEditionGameRequest{
				GameVersionIDs: []uuid.UUID{uuid.UUID(gameVersionID1)},
			},
			executeUpdateMock: true,
			launcherVersionID: values.NewEditionIDFromUUID(editionUUID),
			gameVersionIDs:    []values.GameVersionID{gameVersionID1},
			resultGameVersions: []*service.GameVersionWithGame{
				{
					Game: game,
					GameVersion: service.GameVersionInfo{
						GameVersion: gameVersion,
						Assets: &service.Assets{
							Mac: option.NewOption(fileID2),
						},
						ImageID: imageID,
						VideoID: videoID,
					},
				},
			},
			expectGames: []openapi.EditionGameResponse{
				{
					Id:          uuid.UUID(gameID),
					Name:        "テストゲーム",
					Description: "テスト説明",
					CreatedAt:   now,
					Version: openapi.GameVersion{
						Id:          uuid.UUID(gameVersionID1),
						Name:        "v1.0.0",
						Description: "リリース",
						CreatedAt:   now,
						ImageID:     uuid.UUID(imageID),
						VideoID:     uuid.UUID(videoID),
						Files: &openapi.GameVersionFiles{
							Darwin: &fileID2UUID,
						},
					},
				},
			},
			statusCode: http.StatusOK,
		},
		{
			description: "jarファイルでもエラーなし",
			editionID:   editionUUID,
			reqBody: &openapi.PatchEditionGameRequest{
				GameVersionIDs: []uuid.UUID{uuid.UUID(gameVersionID1)},
			},
			executeUpdateMock: true,
			launcherVersionID: values.NewEditionIDFromUUID(editionUUID),
			gameVersionIDs:    []values.GameVersionID{gameVersionID1},
			resultGameVersions: []*service.GameVersionWithGame{
				{
					Game: game,
					GameVersion: service.GameVersionInfo{
						GameVersion: gameVersion,
						Assets: &service.Assets{
							Jar: option.NewOption(fileID1),
						},
						ImageID: imageID,
						VideoID: videoID,
					},
				},
			},
			expectGames: []openapi.EditionGameResponse{
				{
					Id:          uuid.UUID(gameID),
					Name:        "テストゲーム",
					Description: "テスト説明",
					CreatedAt:   now,
					Version: openapi.GameVersion{
						Id:          uuid.UUID(gameVersionID1),
						Name:        "v1.0.0",
						Description: "リリース",
						CreatedAt:   now,
						ImageID:     uuid.UUID(imageID),
						VideoID:     uuid.UUID(videoID),
						Files: &openapi.GameVersionFiles{
							Jar: &fileID1UUID,
						},
					},
				},
			},
			statusCode: http.StatusOK,
		},
		{
			description: "ファイルが複数でもエラーなし",
			editionID:   editionUUID,
			reqBody: &openapi.PatchEditionGameRequest{
				GameVersionIDs: []uuid.UUID{uuid.UUID(gameVersionID1)},
			},
			executeUpdateMock: true,
			launcherVersionID: values.NewEditionIDFromUUID(editionUUID),
			gameVersionIDs:    []values.GameVersionID{gameVersionID1},
			resultGameVersions: []*service.GameVersionWithGame{
				{
					Game: game,
					GameVersion: service.GameVersionInfo{
						GameVersion: gameVersion,
						Assets: &service.Assets{
							Windows: option.NewOption(fileID1),
							Mac:     option.NewOption(fileID2),
						},
						ImageID: imageID,
						VideoID: videoID,
					},
				},
			},
			expectGames: []openapi.EditionGameResponse{
				{
					Id:          uuid.UUID(gameID),
					Name:        "テストゲーム",
					Description: "テスト説明",
					CreatedAt:   now,
					Version: openapi.GameVersion{
						Id:          uuid.UUID(gameVersionID1),
						Name:        "v1.0.0",
						Description: "リリース",
						CreatedAt:   now,
						ImageID:     uuid.UUID(imageID),
						VideoID:     uuid.UUID(videoID),
						Files: &openapi.GameVersionFiles{
							Win32:  &fileID1UUID,
							Darwin: &fileID2UUID,
						},
					},
				},
			},
			statusCode: http.StatusOK,
		},
		{
			description: "urlとファイルでもエラーなし",
			editionID:   editionUUID,
			reqBody: &openapi.PatchEditionGameRequest{
				GameVersionIDs: []uuid.UUID{uuid.UUID(gameVersionID1)},
			},
			executeUpdateMock: true,
			launcherVersionID: values.NewEditionIDFromUUID(editionUUID),
			gameVersionIDs:    []values.GameVersionID{gameVersionID1},
			resultGameVersions: []*service.GameVersionWithGame{
				{
					Game: game,
					GameVersion: service.GameVersionInfo{
						GameVersion: gameVersion,
						Assets: &service.Assets{
							URL:     option.NewOption(urlValue),
							Windows: option.NewOption(fileID1),
						},
						ImageID: imageID,
						VideoID: videoID,
					},
				},
			},
			expectGames: []openapi.EditionGameResponse{
				{
					Id:          uuid.UUID(gameID),
					Name:        "テストゲーム",
					Description: "テスト説明",
					CreatedAt:   now,
					Version: openapi.GameVersion{
						Id:          uuid.UUID(gameVersionID1),
						Name:        "v1.0.0",
						Description: "リリース",
						CreatedAt:   now,
						ImageID:     uuid.UUID(imageID),
						VideoID:     uuid.UUID(videoID),
						Url:         &strURL,
						Files: &openapi.GameVersionFiles{
							Win32: &fileID1UUID,
						},
					},
				},
			},
			statusCode: http.StatusOK,
		},
	}

	for _, testCase := range testCases {
		t.Run(testCase.description, func(t *testing.T) {
			t.Parallel()

			ctrl := gomock.NewController(t)
			mockEditionService := mock.NewMockEdition(ctrl)
			edition := NewEdition(mockEditionService)

			var bodyOpt bodyOpt
			if !testCase.invalidBody {
				bodyOpt = withJSONBody(t, testCase.reqBody)
			} else {
				bodyOpt = withStringBody(t, "invalid json")
			}

			c, _, rec := setupTestRequest(t, http.MethodPatch, fmt.Sprintf("/api/v2/editions/%s/games", testCase.editionID), bodyOpt)

			if testCase.executeUpdateMock {
				mockEditionService.
					EXPECT().
					UpdateEditionGameVersions(
						gomock.Any(),
						testCase.launcherVersionID,
						testCase.gameVersionIDs,
					).
					Return(testCase.resultGameVersions, testCase.updateEditionGamesErr)
			}

			err := edition.PatchEditionGame(c, testCase.editionID)

			if testCase.isErr {
				if testCase.statusCode != 0 {
					var httpErr *echo.HTTPError
					if assert.ErrorAs(t, err, &httpErr, "error should be *echo.HTTPError") {
						assert.Equal(t, testCase.statusCode, httpErr.Code)
					}
				} else {
					assert.Error(t, err)
				}
				return
			}

			assert.NoError(t, err)
			assert.Equal(t, testCase.statusCode, rec.Code)

			if testCase.expectGames != nil {
				var res []openapi.EditionGameResponse
				err := json.NewDecoder(rec.Body).Decode(&res)
				assert.NoError(t, err)

				assert.Len(t, res, len(testCase.expectGames))
				for i, game := range res {
					assert.Equal(t, testCase.expectGames[i].Id, game.Id)
					assert.Equal(t, testCase.expectGames[i].Name, game.Name)
					assert.Equal(t, testCase.expectGames[i].Description, game.Description)
					assert.WithinDuration(t, testCase.expectGames[i].CreatedAt, game.CreatedAt, 2*time.Second)

					assert.Equal(t, testCase.expectGames[i].Version.Id, game.Version.Id)
					assert.Equal(t, testCase.expectGames[i].Version.Name, game.Version.Name)
					assert.Equal(t, testCase.expectGames[i].Version.Description, game.Version.Description)
					assert.WithinDuration(t, testCase.expectGames[i].Version.CreatedAt, game.Version.CreatedAt, 2*time.Second)
					assert.Equal(t, testCase.expectGames[i].Version.Url, game.Version.Url)
					assert.Equal(t, testCase.expectGames[i].Version.Files, game.Version.Files)
					assert.Equal(t, testCase.expectGames[i].Version.ImageID, game.Version.ImageID)
					assert.Equal(t, testCase.expectGames[i].Version.VideoID, game.Version.VideoID)
				}
			}
		})
	}
}<|MERGE_RESOLUTION|>--- conflicted
+++ resolved
@@ -193,13 +193,8 @@
 		reqBody              *openapi.NewEdition
 		invalidBody          bool
 		executeCreateEdition bool
-<<<<<<< HEAD
 		name                 values.EditionName
-		questionnaireURL     types.Option[values.EditionQuestionnaireURL]
-=======
-		name                 values.LauncherVersionName
-		questionnaireURL     option.Option[values.LauncherVersionQuestionnaireURL]
->>>>>>> b3a3c40b
+		questionnaireURL     option.Option[values.EditionQuestionnaireURL]
 		gameVersionIDs       []values.GameVersionID
 		createEditionErr     error
 		resultEdition        *domain.Edition
@@ -231,13 +226,8 @@
 				GameVersions:  []uuid.UUID{gameVersionUUID1, gameVersionUUID2},
 			},
 			executeCreateEdition: true,
-<<<<<<< HEAD
 			name:                 values.NewEditionName(editionName),
-			questionnaireURL:     types.NewOption(values.NewEditionQuestionnaireURL(questionnaireURL)),
-=======
-			name:                 values.NewLauncherVersionName(editionName),
-			questionnaireURL:     option.NewOption(values.NewLauncherVersionQuestionnaireURL(questionnaireURL)),
->>>>>>> b3a3c40b
+			questionnaireURL:     option.NewOption(values.NewEditionQuestionnaireURL(questionnaireURL)),
 			gameVersionIDs: []values.GameVersionID{
 				values.NewGameVersionIDFromUUID(gameVersionUUID1),
 				values.NewGameVersionIDFromUUID(gameVersionUUID2),
@@ -263,13 +253,8 @@
 				GameVersions: []uuid.UUID{gameVersionUUID1},
 			},
 			executeCreateEdition: true,
-<<<<<<< HEAD
 			name:                 values.NewEditionName(editionName),
-			questionnaireURL:     types.Option[values.EditionQuestionnaireURL]{},
-=======
-			name:                 values.NewLauncherVersionName(editionName),
-			questionnaireURL:     option.Option[values.LauncherVersionQuestionnaireURL]{},
->>>>>>> b3a3c40b
+			questionnaireURL:     option.Option[values.EditionQuestionnaireURL]{},
 			gameVersionIDs:       []values.GameVersionID{values.NewGameVersionIDFromUUID(gameVersionUUID1)},
 			resultEdition: domain.NewEditionWithoutQuestionnaire(
 				editionID,
@@ -319,13 +304,8 @@
 				GameVersions: []uuid.UUID{gameVersionUUID1, gameVersionUUID1},
 			},
 			executeCreateEdition: true,
-<<<<<<< HEAD
 			name:                 values.NewEditionName(editionName),
-			questionnaireURL:     types.Option[values.EditionQuestionnaireURL]{},
-=======
-			name:                 values.NewLauncherVersionName(editionName),
-			questionnaireURL:     option.Option[values.LauncherVersionQuestionnaireURL]{},
->>>>>>> b3a3c40b
+			questionnaireURL:     option.Option[values.EditionQuestionnaireURL]{},
 			gameVersionIDs: []values.GameVersionID{
 				values.NewGameVersionIDFromUUID(gameVersionUUID1),
 				values.NewGameVersionIDFromUUID(gameVersionUUID1),
@@ -341,13 +321,8 @@
 				GameVersions: []uuid.UUID{gameVersionUUID1, gameVersionUUID2},
 			},
 			executeCreateEdition: true,
-<<<<<<< HEAD
 			name:                 values.NewEditionName(editionName),
-			questionnaireURL:     types.Option[values.EditionQuestionnaireURL]{},
-=======
-			name:                 values.NewLauncherVersionName(editionName),
-			questionnaireURL:     option.Option[values.LauncherVersionQuestionnaireURL]{},
->>>>>>> b3a3c40b
+			questionnaireURL:     option.Option[values.EditionQuestionnaireURL]{},
 			gameVersionIDs: []values.GameVersionID{
 				values.NewGameVersionIDFromUUID(gameVersionUUID1),
 				values.NewGameVersionIDFromUUID(gameVersionUUID2),
@@ -363,13 +338,8 @@
 				GameVersions: []uuid.UUID{gameVersionUUID1},
 			},
 			executeCreateEdition: true,
-<<<<<<< HEAD
 			name:                 values.NewEditionName(editionName),
-			questionnaireURL:     types.Option[values.EditionQuestionnaireURL]{},
-=======
-			name:                 values.NewLauncherVersionName(editionName),
-			questionnaireURL:     option.Option[values.LauncherVersionQuestionnaireURL]{},
->>>>>>> b3a3c40b
+			questionnaireURL:     option.Option[values.EditionQuestionnaireURL]{},
 			gameVersionIDs:       []values.GameVersionID{values.NewGameVersionIDFromUUID(gameVersionUUID1)},
 			createEditionErr:     service.ErrInvalidGameVersionID,
 			isErr:                true,
@@ -382,13 +352,8 @@
 				GameVersions: []uuid.UUID{gameVersionUUID1},
 			},
 			executeCreateEdition: true,
-<<<<<<< HEAD
 			name:                 values.NewEditionName(editionName),
-			questionnaireURL:     types.Option[values.EditionQuestionnaireURL]{},
-=======
-			name:                 values.NewLauncherVersionName(editionName),
-			questionnaireURL:     option.Option[values.LauncherVersionQuestionnaireURL]{},
->>>>>>> b3a3c40b
+			questionnaireURL:     option.Option[values.EditionQuestionnaireURL]{},
 			gameVersionIDs:       []values.GameVersionID{values.NewGameVersionIDFromUUID(gameVersionUUID1)},
 			createEditionErr:     errors.New("internal error"),
 			isErr:                true,
@@ -668,15 +633,9 @@
 		reqBody           *openapi.PatchEdition
 		invalidBody       bool
 		executeUpdateMock bool
-<<<<<<< HEAD
 		launcherVersionID values.EditionID
 		name              values.EditionName
-		questionnaireURL  types.Option[values.EditionQuestionnaireURL]
-=======
-		launcherVersionID values.LauncherVersionID
-		name              values.LauncherVersionName
-		questionnaireURL  option.Option[values.LauncherVersionQuestionnaireURL]
->>>>>>> b3a3c40b
+		questionnaireURL  option.Option[values.EditionQuestionnaireURL]
 		updateEditionErr  error
 		resultEdition     *domain.Edition
 		isErr             bool
@@ -706,15 +665,9 @@
 			},
 			executeUpdateMock: true,
 			launcherVersionID: editionID,
-<<<<<<< HEAD
 			name:              values.NewEditionName(editionName),
-			questionnaireURL:  types.NewOption(values.NewEditionQuestionnaireURL(questionnaireURL)),
+			questionnaireURL:  option.NewOption(values.NewEditionQuestionnaireURL(questionnaireURL)),
 			resultEdition: domain.NewEditionWithQuestionnaire(
-=======
-			name:              values.NewLauncherVersionName(editionName),
-			questionnaireURL:  option.NewOption(values.NewLauncherVersionQuestionnaireURL(questionnaireURL)),
-			resultEdition: domain.NewLauncherVersionWithQuestionnaire(
->>>>>>> b3a3c40b
 				editionID,
 				values.NewEditionName(editionName),
 				values.NewEditionQuestionnaireURL(questionnaireURL),
@@ -736,15 +689,9 @@
 			},
 			executeUpdateMock: true,
 			launcherVersionID: editionID,
-<<<<<<< HEAD
 			name:              values.NewEditionName(editionName),
-			questionnaireURL:  types.Option[values.EditionQuestionnaireURL]{},
+			questionnaireURL:  option.Option[values.EditionQuestionnaireURL]{},
 			resultEdition: domain.NewEditionWithoutQuestionnaire(
-=======
-			name:              values.NewLauncherVersionName(editionName),
-			questionnaireURL:  option.Option[values.LauncherVersionQuestionnaireURL]{},
-			resultEdition: domain.NewLauncherVersionWithoutQuestionnaire(
->>>>>>> b3a3c40b
 				editionID,
 				values.NewEditionName(editionName),
 				now,
@@ -800,13 +747,8 @@
 			},
 			executeUpdateMock: true,
 			launcherVersionID: editionID,
-<<<<<<< HEAD
 			name:              values.NewEditionName(editionName),
-			questionnaireURL:  types.Option[values.EditionQuestionnaireURL]{},
-=======
-			name:              values.NewLauncherVersionName(editionName),
-			questionnaireURL:  option.Option[values.LauncherVersionQuestionnaireURL]{},
->>>>>>> b3a3c40b
+			questionnaireURL:  option.Option[values.EditionQuestionnaireURL]{},
 			updateEditionErr:  service.ErrInvalidEditionID,
 			isErr:             true,
 			statusCode:        http.StatusBadRequest,
@@ -819,13 +761,8 @@
 			},
 			executeUpdateMock: true,
 			launcherVersionID: editionID,
-<<<<<<< HEAD
 			name:              values.NewEditionName(editionName),
-			questionnaireURL:  types.Option[values.EditionQuestionnaireURL]{},
-=======
-			name:              values.NewLauncherVersionName(editionName),
-			questionnaireURL:  option.Option[values.LauncherVersionQuestionnaireURL]{},
->>>>>>> b3a3c40b
+			questionnaireURL:  option.Option[values.EditionQuestionnaireURL]{},
 			updateEditionErr:  service.ErrDuplicateGameVersion,
 			isErr:             true,
 			statusCode:        http.StatusInternalServerError,
@@ -838,13 +775,8 @@
 			},
 			executeUpdateMock: true,
 			launcherVersionID: editionID,
-<<<<<<< HEAD
 			name:              values.NewEditionName(editionName),
-			questionnaireURL:  types.Option[values.EditionQuestionnaireURL]{},
-=======
-			name:              values.NewLauncherVersionName(editionName),
-			questionnaireURL:  option.Option[values.LauncherVersionQuestionnaireURL]{},
->>>>>>> b3a3c40b
+			questionnaireURL:  option.Option[values.EditionQuestionnaireURL]{},
 			updateEditionErr:  service.ErrDuplicateGame,
 			isErr:             true,
 			statusCode:        http.StatusInternalServerError,
@@ -857,13 +789,8 @@
 			},
 			executeUpdateMock: true,
 			launcherVersionID: editionID,
-<<<<<<< HEAD
 			name:              values.NewEditionName(editionName),
-			questionnaireURL:  types.Option[values.EditionQuestionnaireURL]{},
-=======
-			name:              values.NewLauncherVersionName(editionName),
-			questionnaireURL:  option.Option[values.LauncherVersionQuestionnaireURL]{},
->>>>>>> b3a3c40b
+			questionnaireURL:  option.Option[values.EditionQuestionnaireURL]{},
 			updateEditionErr:  errors.New("internal error"),
 			isErr:             true,
 			statusCode:        http.StatusInternalServerError,
