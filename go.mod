--- conflicted
+++ resolved
@@ -8,13 +8,8 @@
 	github.com/cosmtrek/air v1.52.1
 	github.com/deepmap/oapi-codegen v1.16.3
 	github.com/dgraph-io/ristretto v0.1.1
-<<<<<<< HEAD
 	github.com/getkin/kin-openapi v0.127.0
-	github.com/go-task/task/v3 v3.38.0
-=======
-	github.com/getkin/kin-openapi v0.123.0
 	github.com/go-task/task/v3 v3.39.2
->>>>>>> 32e624ce
 	github.com/golang/mock v1.6.0
 	github.com/google/uuid v1.6.0
 	github.com/google/wire v0.6.0
@@ -154,13 +149,8 @@
 	github.com/valyala/fasttemplate v1.2.2 // indirect
 	golang.org/x/crypto v0.24.0 // indirect
 	golang.org/x/net v0.26.0 // indirect
-<<<<<<< HEAD
-	golang.org/x/sys v0.22.0 // indirect
+	golang.org/x/sys v0.25.0 // indirect
 	golang.org/x/text v0.18.0 // indirect
-=======
-	golang.org/x/sys v0.25.0 // indirect
-	golang.org/x/text v0.16.0 // indirect
->>>>>>> 32e624ce
 	golang.org/x/time v0.5.0 // indirect
 	golang.org/x/tools v0.21.1-0.20240508182429-e35e4ccd0d2d // indirect
 	google.golang.org/protobuf v1.34.2 // indirect
